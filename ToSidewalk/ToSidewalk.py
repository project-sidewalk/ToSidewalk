--- conflicted
+++ resolved
@@ -295,20 +295,17 @@
     # filename = "../resources/SimpleWay_01.osm"
     # filename = "../resources/Simple4WayIntersection_01.osm"
     # filename = "../resources/SmallMap_01.osm"
-<<<<<<< HEAD
     # filename = "../resources/ParallelLanes_03.osm"
     # filename = "../resources/MapPair_B_01.osm"
     # filename = "../resources/SegmentedStreet_01.osm"
     # filename = "../resources/ParallelLanes_03.osm"
-=======
     #filename = "../resources/ParallelLanes_03.osm"
     #filename = "../resources/MapPair_B_01.osm"
     # filename = "../resources/SegmentedStreet_01.osm"
     #filename = "../resources/ParallelLanes_03.osm"
 
     #filename = "../resources/SmallMap_04.osm"
-<<<<<<< HEAD
->>>>>>> upstream/master
+    filename = "../resources/newhampshire.osm"
 
     filename = "../resources/MapPair_A_01.osm"
     filename2 = "../resources/MapPair_B_01.osm"
@@ -323,9 +320,6 @@
 
     sidewalk_network1 = main(street_network1)
     sidewalk_network2 = main(street_network2)
-=======
-    filename = "../resources/newhampshire.osm"
->>>>>>> 156abd7c
 
     merged_sidewalk_network = merge_sidewalks(sidewalk_network1, sidewalk_network2)
     geojson = merged_sidewalk_network.export(format='geojson')
