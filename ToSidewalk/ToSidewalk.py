import logging as log
import math
import numpy as np
import os
import gzip
import glob
import shutil
from latlng import LatLng
from nodes import Node, Nodes
from ways import Sidewalk, Sidewalks, Street
from utilities import window, latlng_offset_size, latlng_offset
from network import OSM, parse
import time
from datetime import datetime
log.basicConfig(format="", level=log.DEBUG)

# dummy_street = Street()
distance_to_sidewalk = 0.00008

def make_sidewalk_nodes(street, prev_node, curr_node, next_node):
    if prev_node is None:
        v = - curr_node.vector_to(next_node, normalize=False)
        vec_prev = curr_node.vector() + v
        prev_node = Node(None, vec_prev[0], vec_prev[1])
    elif next_node is None:
        v = - curr_node.vector_to(prev_node, normalize=False)
        vec_next = curr_node.vector() + v
        next_node = Node(None, vec_next[0], vec_next[1])

    curr_latlng = np.array(curr_node.location())

    v_cp_n = curr_node.vector_to(prev_node, normalize=True)
    v_cn_n = curr_node.vector_to(next_node, normalize=True)
    v_sidewalk = v_cp_n + v_cn_n

    if np.linalg.norm(v_sidewalk) < 0.0000000001:
        v_sidewalk_n = np.array([v_cn_n[1], - v_cn_n[0]])
    else:
        v_sidewalk_n = v_sidewalk / np.linalg.norm(v_sidewalk)

    p1 = curr_latlng + street.distance_to_sidewalk * v_sidewalk_n
    p2 = curr_latlng - street.distance_to_sidewalk * v_sidewalk_n

    p_sidewalk_1 = Node(None, p1[0], p1[1])
    p_sidewalk_2 = Node(None, p2[0], p2[1])

    curr_node.append_sidewalk_node(street.id, p_sidewalk_1)
    curr_node.append_sidewalk_node(street.id, p_sidewalk_2)

    # Figure out on which side you want to put each sidewalk node
    v_c1 = curr_node.vector_to(p_sidewalk_1)
    if np.cross(v_cn_n, v_c1) > 0:
        return p_sidewalk_1, p_sidewalk_2
    else:
        return p_sidewalk_2, p_sidewalk_1


def make_sidewalks(street_network):
    # Go through each street and create sidewalks on both sides of the road.
    sidewalks = Sidewalks()
    sidewalk_nodes = Nodes()
    sidewalk_network = OSM(sidewalk_nodes, sidewalks, street_network.bounds)

    for street in street_network.ways.get_list():
        sidewalk_1_nodes = []
        sidewalk_2_nodes = []

        # Create sidewalk nodes
        for prev_nid, curr_nid, next_nid in window(street.nids, 3, padding=1):
            curr_node = street_network.nodes.get(curr_nid)
            prev_node = street_network.nodes.get(prev_nid)
            next_node = street_network.nodes.get(next_nid)

            n1, n2 = make_sidewalk_nodes(street, prev_node, curr_node, next_node)

            sidewalk_network.add_node(n1)
            sidewalk_network.add_node(n2)

            sidewalk_1_nodes.append(n1)
            sidewalk_2_nodes.append(n2)

        # Keep track of parent-child relationship between streets and sidewalks.
        # And set nodes' adjacency information
        sidewalk_1_nids = [node.id for node in sidewalk_1_nodes]
        sidewalk_2_nids = [node.id for node in sidewalk_2_nodes]
        sidewalk_1 = Sidewalk(None, sidewalk_1_nids, "footway")
        sidewalk_2 = Sidewalk(None, sidewalk_2_nids, "footway")
        sidewalk_1.set_street_id(street.id)
        sidewalk_2.set_street_id(street.id)
        street.append_sidewalk_id(sidewalk_1.id)
        street.append_sidewalk_id(sidewalk_2.id)

        # Add sidewalks to the network
        sidewalk_network.add_way(sidewalk_1)
        sidewalk_network.add_way(sidewalk_2)

    return sidewalk_network


def sort_nodes(center_node, nodes):
    """
    Sort nodes around the center_node in clockwise
    """
    def cmp(n1, n2):
        angle1 = (math.degrees(center_node.angle_to(n1)) + 360.) % 360
        angle2 = (math.degrees(center_node.angle_to(n2)) + 360.) % 360

        if angle1 < angle2:
            return -1
        elif angle1 == angle2:
            return 0
        else:
            return 1
    return sorted(nodes, cmp=cmp)


def make_crosswalk_node(node, n1, n2):
    """
    Make a crosswalk node from three nodes. The first one is a pivot node and two other nodes are ones that are
    connected to the pivot node. The new node is created between the two nodes.
    :param node:
    :param n1:
    :param n2:
    :return:
    """
    v_curr = node.vector()

    v1 = node.vector_to(n1, normalize=True)
    v2 = node.vector_to(n2, normalize=True)
    v = v1 + v2
    v /= np.linalg.norm(v)  # Normalize the vector
    v_new = v_curr + v * 0.00011
    # v_new = v_curr + np.array(latlng_offset(v_curr[0], vector=v, distance=7))
    return Node(None, v_new[0], v_new[1])


def make_crosswalk_nodes(intersection_node, adj_street_nodes):
    """
    Create new crosswalk nodes
    :param intersection_node:
    :param adj_street_nodes:
    :return: crosswalk_nodes, source_table
    """
    if len(adj_street_nodes) < 4:
        raise ValueError("You need to pass 4 or more nodes for adj_street_nodes ")

    crosswalk_nodes = []
    for i in range(len(adj_street_nodes)):
        n1 = adj_street_nodes[i - 1]
        n2 = adj_street_nodes[i]
        crosswalk_node = make_crosswalk_node(intersection_node, n1, n2)

        # Keep track of from which streets the crosswalk nodes are created.
        way_ids = []
        for wid in n1.get_way_ids():
            way_ids.append(wid)
        for wid in n2.get_way_ids():
            way_ids.append(wid)
        way_ids = intersection_node.get_shared_way_ids(way_ids)

        crosswalk_node.way_ids = way_ids
        crosswalk_nodes.append(crosswalk_node)
        crosswalk_node.parents = (intersection_node, n1, n2)

    return crosswalk_nodes


def connect_crosswalk_nodes(sidewalk_network, crosswalk_node_ids):
    """
    Connect crosswalk nodes to sidewalk nodes. Then remove redundant sidewalk nodes around the intersection.
    :param sidewalk_network:
    :param crosswalk:
    :return:
    """
    # crosswalk_node_ids = crosswalk.get_node_ids()[:-1]  # Crosswalk has a redundant node at the end.

    for crosswalk_node_id in crosswalk_node_ids[:-1]:
        try:
            # Get the intersection node and two nodes that created the intersection sidewalk node
            crosswalk_node = sidewalk_network.nodes.get(crosswalk_node_id)
            intersection_node, adjacent_street_node1, adjacent_street_node2 = crosswalk_node.parents

            # Connect sidewalk nodes created from adjacent_street_node1 and adjacent_street_node2
            # Get sidewalk nodes that are created from the street node, and
            # identify which one should be connected to crosswalk_node
            for adjacent_street_node in [adjacent_street_node1, adjacent_street_node2]:
                # Skip the dummy node
                if len(adjacent_street_node.get_way_ids()) == 0:
                    continue

                # Create a vector from the intersection node to the adjacent street node.
                # Then also create a vector from the intersection node to the sidewalk node
                v_adjacent_street_node = intersection_node.vector_to(adjacent_street_node, normalize=True)
                shared_street_id = intersection_node.get_shared_way_ids(adjacent_street_node)[0]
                try:
                    sidewalk_node_1_from_intersection, sidewalk_node_2_from_intersection = intersection_node.get_sidewalk_nodes(shared_street_id)
                except TypeError:
                    # Todo: Issue #29. Sometimes shared_street_id does not exist in the intersection_node.
                    log.exception("connect_crosswalk_nodes(): shared_street_id %s does not exist." % shared_street_id)
                    continue
                v_sidewalk_node_1_from_intersection = intersection_node.vector_to(sidewalk_node_1_from_intersection, normalize=True)

                # Check which one of sidewalk_node_1_from_intersection and sidewalk_node_2_from_intersection are
                # on the same side of the road with crosswalk_node.
                # If the sign of the cross product from v_adjacent_street_node to v_crosswalk_node is same as
                # that of v_adjacent_street_node to v_sidewalk_node_1_from_intersection, then
                # sidewalk_node_1_from_intersection should be on the same side.
                # Otherwise, sidewalk_node_2_from_intersection should be on the same side with crosswalk_node.
                v_crosswalk_node = intersection_node.vector_to(crosswalk_node, normalize=True)
                if np.cross(v_adjacent_street_node, v_crosswalk_node) * np.cross(v_adjacent_street_node, v_sidewalk_node_1_from_intersection) > 0:
                    node_to_swap = sidewalk_node_1_from_intersection
                else:
                    node_to_swap = sidewalk_node_2_from_intersection

                sidewalk_network.swap_nodes(node_to_swap, crosswalk_node)
        except ValueError:
            log.exception("Error while connecting crosswalk nodes, so skipping...")
            continue
    return

def make_crosswalks(street_network, sidewalk_network):
    """
    Make crosswalks at intersections
    :param street_network: Street network object
    :param sidewalk_network: Sidewalk network object
    """

    intersection_nodes = street_network.nodes.get_intersection_nodes()
    # intersection_nodes = [street_network.nodes.get(nid) for nid in intersection_node_ids]

    # Create sidewalk nodes for each intersection node and overwrite the adjacency information
    for intersection_node in intersection_nodes:
        try:
            adj_street_nodes = street_network.get_adjacent_nodes(intersection_node)
            adj_street_nodes = sort_nodes(intersection_node, adj_street_nodes)
            v_curr = intersection_node.vector()

            if len(adj_street_nodes) == 3:
                # Take care of the case where len(adj_nodes) == 3.
                # Identify the largest angle that are formed by three segments
                # Make a dummy node between two vectors that form the largest angle
                # Using the four nodes (3 original nodes and a dummy node), create crosswalk nodes
                vectors = [intersection_node.vector_to(adj_street_node, normalize=True) for adj_street_node in adj_street_nodes]
                angles = [math.acos(np.dot(vectors[i - 1], vectors[i])) for i in range(3)]
                idx = np.argmax(angles)
                vec_idx = (idx + 1) % 3
                dummy_vector = - vectors[vec_idx] * distance_to_sidewalk
                inverse_vec = - vectors[vec_idx]
                # dummy_vector = inverse_vec * latlng_offset_size(vectors[vec_idx][1], vectors[vec_idx][0],
                #                                                 vector=inverse_vec,
                #                                                 distance=distance_to_sidewalk)
                dummy_coordinate_vector = v_curr + dummy_vector
                dummy_node = Node(None, dummy_coordinate_vector[0], dummy_coordinate_vector[1])
                adj_street_nodes.insert(idx, dummy_node)

            # Create crosswalk nodes and add a cross walk to the data structure
            try:
                crosswalk_nodes = make_crosswalk_nodes(intersection_node, adj_street_nodes)
            except ValueError:
                raise

            crosswalk_node_ids = [node.id for node in crosswalk_nodes]
            crosswalk_node_ids.append(crosswalk_node_ids[0])
            # crosswalk = Sidewalk(None, crosswalk_node_ids, "crosswalk")

            # Add nodes to the network
            for crosswalk_node in crosswalk_nodes:
                sidewalk_network.add_node(crosswalk_node)
                sidewalk_network.nodes.crosswalk_node_ids.append(crosswalk_node.id)

            # Add crosswalks to the network
            crosswalk_node_id_pairs = window(crosswalk_node_ids, 2)
            for node_id_pair in crosswalk_node_id_pairs:
                n1 = sidewalk_network.nodes.get(node_id_pair[0])
                n2 = sidewalk_network.nodes.get(node_id_pair[1])
                if len(n1.get_way_ids()) == 1 and len(n2.get_way_ids()) == 1:
                    crosswalk = Sidewalk(None, list(node_id_pair), "footway")
                else:
                    crosswalk = Sidewalk(None, list(node_id_pair), "crosswalk")
                sidewalk_network.add_way(crosswalk)

            # Connect the crosswalk nodes with correct sidewalk nodes
            connect_crosswalk_nodes(sidewalk_network, crosswalk_node_ids)
        except ValueError:
            log.exception("ValueError in make_sidewalks, so skipping...")
            continue
    return

def split_large_osm_file(filename):
    command = "java -Xmx4000M -jar splitter.jar --output=xml --output-dir=data --max-nodes=15000 " + filename + " > splitter.log"
    os.system(command)
def merge_sidewalks(sidewalk_network1, sidewalk_network2):
    """Returns a merged sidewalk network

    Takes two sidewalk networks and merges them without duplicating sidewalk data"""

    for node in sidewalk_network1.nodes.get_list():
        node.confirmed = True

    '''
    # add new nodes from sidewalk_network2 to sidewalk_network1
    for sidewalk_node in sidewalk_network2.nodes.get_list():
        in_other = False
        same_node = None
        for other_sidewalk_node in sidewalk_network1.nodes.get_list():
            if sidewalk_node.location() == other_sidewalk_node.location():
                in_other = True
                same_node = other_sidewalk_node
        if not in_other: # If street network 2 contains the node but street network 1 does not
            sidewalk_network1.add_node(sidewalk_node) # Add node from street network 2 to street network 1
        else: # If both networks contain the node
            sidewalk_network2.nodes.update(sidewalk_node.id, same_node)
    '''
    # add new nodes from sidewalk_network2 to sidewalk_network1

    network1_dict = {}
    for sidewalk_node in sidewalk_network1.nodes.get_list():
        network1_dict[sidewalk_node.location] = sidewalk_node

    for sidewalk_node in sidewalk_network2.nodes.get_list():
        if sidewalk_node.location not in network1_dict:
            sidewalk_network1.add_node(sidewalk_node)
        else:
            sidewalk_network2.nodes.update(sidewalk_node.id, network1_dict[sidewalk_node.location])

    # add new ways from sidewalk_network2 to sidewalk_network1
    for way in sidewalk_network2.ways.get_list():
        # ensure all ways have correct nids, if incorrect update to correct nid from network1
        for nid in way.get_node_ids():
            if sidewalk_network1.nodes.get(nid) is None:
                 way.swap_nodes(nid, sidewalk_network2.nodes.get(nid).id)

        has_confirmed_parents = False
        for nid in way.get_node_ids():
            if sidewalk_network1.nodes.get(nid).confirmed:
                has_confirmed_parents = True
        if not has_confirmed_parents:
            sidewalk_network1.add_way(way)

    return sidewalk_network1

def main(street_network):
    sidewalk_network = make_sidewalks(street_network)
    make_crosswalks(street_network, sidewalk_network)

    return sidewalk_network

if __name__ == "__main__":
<<<<<<< HEAD
    # filename = "../resources/SmallMap_03.osm"
    filename = "../resources/SmallMap_01.osm"
    # filename = "../resources/ParallelLanes_03.osm"
    # filename = "../resources/tests/out2340_3134.pbfr"
    street_network = parse(filename)
    # street_network.parse_intersections()
    street_network.preprocess()
    sidewalk_network = main(street_network)

    # street_network.merge_parallel_street_segments2()
    with open("../resources/SmallMap_01_Sidewalks.geojson", "wb") as f:
        geojson = sidewalk_network.export(data_type="ways")
        print >>f, geojson

    with open("../resources/SmallMap_01_SidewalkNodes.geojson", "wb") as f:
        geojson = sidewalk_network.export(data_type="nodes")
        print >>f, geojson

    with open("../resources/SmallMap_01_Streets.geojson", "wb") as f:
        geojson = street_network.export(data_type="ways")
        print >>f, geojson

    with open("../resources/SmallMap_01_StreetNodes.geojson", "wb") as f:
        geojson = street_network.export(data_type="nodes")
=======
    filename = "../resources/SmallMap_04.osm"
    # singlefile for small files and debugging
    # batch for large osm file
    runmode = "singlefile"
    # filename = "../resources/ParallelLanes_03.osm"
    # filename = "../resources/tests/out2340_3134.pbfr"
    if runmode == "singlefile":
        street_network = parse(filename)
        start_time = time.time()
        street_network.preprocess()
        print("--- %s seconds ---" % (time.time() - start_time))
        sidewalk_network = main(street_network)

        # street_network.merge_parallel_street_segments2()
        with open("../resources/Sidewalk_Output.geojson", "wb") as f:
            sidewalk_geojson = sidewalk_network.export(data_type="ways")
            #print geojson
            print >>f, sidewalk_geojson

        with open("../resources/Sidewalk_Nodes_Output.geojson", "wb") as f:
            sidewalk_nodes_geojson = sidewalk_network.export(data_type="nodes")
            print >>f, sidewalk_nodes_geojson

        with open("../resources/Streets_Output.geojson", "wb") as f:
            streets_geojson = street_network.export(data_type="ways")
            print >>f, streets_geojson

        with open("../resources/Street_Nodes_Output.geojson", "wb") as f:
            street_nodes_geojson = street_network.export(data_type="nodes")
            print >>f, street_nodes_geojson

            # print geojson
        f = open('output.geojson', 'w')

        print >>f, sidewalk_geojson
        # print sidewalk_network.export()


    elif runmode == "batch":
        # Clear the data directory before beginning
        shutil.rmtree('data/')
        split_large_osm_file(filename)
        files = glob.glob("data/*.gz")
        log.debug("Working with " + str(files))
        # Decompress each GZ file
        for filename in files:
            f = gzip.open(filename, 'rb')
            file_content = f.read()
            log.debug("writing to "+filename+".osm")
            outfile = open(filename+".osm", "w")
            outfile.write(file_content)
            outfile.close()
        files = glob.glob("data/*.osm")
        # Parse, preprocess, main, join
        street_networks = []
        print "Batch parsing files..."
        for filename in files:
            #log.debug("Parsing " + filename)
            try:
                new_street_network = parse(filename)
                street_networks.append(new_street_network)
            except:
                log.exception("Failed to create this street network, skipping...")
                continue

        print("Batch preprocessing street networks...")
        for street_network in street_networks:
            try:

                street_network.preprocess()
                print(street_network.export())
            except:
                log.exception("Error preprocessing this street network. Skipping.")
                continue

        print("Merging sidewalk networks...")
        sidewalk_networks = []
        #print("1")
        for street_network in street_networks:
            try:
                sidewalk_networks.append(main(street_network))
            except:
                log.exception("Uh oh, creating this sidewalk network failed. Skipping...")
                continue
        sidewalk_network_main = sidewalk_networks[0]
        #print("2")
        for sidewalk_network in sidewalk_networks[1:]:
            sidewalk_network_main = merge_sidewalks(sidewalk_network_main, sidewalk_network)
        #print("3")
        geojson = sidewalk_network_main.export(format="geojson")

        f = open('output.geojson', 'w')
>>>>>>> d1e7955a
        print >>f, geojson
<|MERGE_RESOLUTION|>--- conflicted
+++ resolved
@@ -346,32 +346,31 @@
     return sidewalk_network
 
 if __name__ == "__main__":
-<<<<<<< HEAD
-    # filename = "../resources/SmallMap_03.osm"
-    filename = "../resources/SmallMap_01.osm"
-    # filename = "../resources/ParallelLanes_03.osm"
-    # filename = "../resources/tests/out2340_3134.pbfr"
-    street_network = parse(filename)
-    # street_network.parse_intersections()
-    street_network.preprocess()
-    sidewalk_network = main(street_network)
-
-    # street_network.merge_parallel_street_segments2()
-    with open("../resources/SmallMap_01_Sidewalks.geojson", "wb") as f:
-        geojson = sidewalk_network.export(data_type="ways")
-        print >>f, geojson
-
-    with open("../resources/SmallMap_01_SidewalkNodes.geojson", "wb") as f:
-        geojson = sidewalk_network.export(data_type="nodes")
-        print >>f, geojson
-
-    with open("../resources/SmallMap_01_Streets.geojson", "wb") as f:
-        geojson = street_network.export(data_type="ways")
-        print >>f, geojson
-
-    with open("../resources/SmallMap_01_StreetNodes.geojson", "wb") as f:
-        geojson = street_network.export(data_type="nodes")
-=======
+    # # filename = "../resources/SmallMap_03.osm"
+    # filename = "../resources/SmallMap_01.osm"
+    # # filename = "../resources/ParallelLanes_03.osm"
+    # # filename = "../resources/tests/out2340_3134.pbfr"
+    # street_network = parse(filename)
+    # # street_network.parse_intersections()
+    # street_network.preprocess()
+    # sidewalk_network = main(street_network)
+    #
+    # # street_network.merge_parallel_street_segments2()
+    # with open("../resources/SmallMap_01_Sidewalks.geojson", "wb") as f:
+    #     geojson = sidewalk_network.export(data_type="ways")
+    #     print >>f, geojson
+    #
+    # with open("../resources/SmallMap_01_SidewalkNodes.geojson", "wb") as f:
+    #     geojson = sidewalk_network.export(data_type="nodes")
+    #     print >>f, geojson
+    #
+    # with open("../resources/SmallMap_01_Streets.geojson", "wb") as f:
+    #     geojson = street_network.export(data_type="ways")
+    #     print >>f, geojson
+    #
+    # with open("../resources/SmallMap_01_StreetNodes.geojson", "wb") as f:
+    #     geojson = street_network.export(data_type="nodes")
+
     filename = "../resources/SmallMap_04.osm"
     # singlefile for small files and debugging
     # batch for large osm file
@@ -464,5 +463,4 @@
         geojson = sidewalk_network_main.export(format="geojson")
 
         f = open('output.geojson', 'w')
->>>>>>> d1e7955a
-        print >>f, geojson
+        print >>f, geojson