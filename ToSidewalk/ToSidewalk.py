import logging as log
import math
import numpy as np
import os
import gzip
import glob
import shutil
from latlng import LatLng
from nodes import Node, Nodes
from ways import Sidewalk, Sidewalks, Street
from utilities import window, latlng_offset_size
from network import OSM, parse
from datetime import datetime
log.basicConfig(format="", level=log.DEBUG)

# dummy_street = Street()
distance_to_sidewalk = 0.00008

def make_sidewalk_nodes(street, prev_node, curr_node, next_node):
    if prev_node is None:
        v = - curr_node.vector_to(next_node, normalize=False)
        vec_prev = curr_node.vector() + v
        prev_node = Node(None, vec_prev[0], vec_prev[1])
    elif next_node is None:
        v = - curr_node.vector_to(prev_node, normalize=False)
        vec_next = curr_node.vector() + v
        next_node = Node(None, vec_next[0], vec_next[1])

    curr_latlng = np.array(curr_node.location())

    v_cp_n = curr_node.vector_to(prev_node, normalize=True)
    v_cn_n = curr_node.vector_to(next_node, normalize=True)
    v_sidewalk = v_cp_n + v_cn_n

    if np.linalg.norm(v_sidewalk) < 0.0000000001:
        v_sidewalk_n = np.array([v_cn_n[1], - v_cn_n[0]])
    else:
        v_sidewalk_n = v_sidewalk / np.linalg.norm(v_sidewalk)

    p1 = curr_latlng + street.distance_to_sidewalk * v_sidewalk_n
    p2 = curr_latlng - street.distance_to_sidewalk * v_sidewalk_n

    p_sidewalk_1 = Node(None, p1[0], p1[1])
    p_sidewalk_2 = Node(None, p2[0], p2[1])

    curr_node.append_sidewalk_node(street.id, p_sidewalk_1)
    curr_node.append_sidewalk_node(street.id, p_sidewalk_2)

    # Figure out on which side you want to put each sidewalk node
    v_c1 = curr_node.vector_to(p_sidewalk_1)
    if np.cross(v_cn_n, v_c1) > 0:
        return p_sidewalk_1, p_sidewalk_2
    else:
        return p_sidewalk_2, p_sidewalk_1


def make_sidewalks(street_network):
    # Go through each street and create sidewalks on both sides of the road.
    sidewalks = Sidewalks()
    sidewalk_nodes = Nodes()
    sidewalk_network = OSM(sidewalk_nodes, sidewalks, street_network.bounds)

    for street in street_network.ways.get_list():
        sidewalk_1_nodes = []
        sidewalk_2_nodes = []

        # Create sidewalk nodes
        for prev_nid, curr_nid, next_nid in window(street.nids, 3, padding=1):
            curr_node = street_network.nodes.get(curr_nid)
            prev_node = street_network.nodes.get(prev_nid)
            next_node = street_network.nodes.get(next_nid)

            n1, n2 = make_sidewalk_nodes(street, prev_node, curr_node, next_node)

            sidewalk_network.add_node(n1)
            sidewalk_network.add_node(n2)

            sidewalk_1_nodes.append(n1)
            sidewalk_2_nodes.append(n2)

        # Keep track of parent-child relationship between streets and sidewalks.
        # And set nodes' adjacency information
        sidewalk_1_nids = [node.id for node in sidewalk_1_nodes]
        sidewalk_2_nids = [node.id for node in sidewalk_2_nodes]
        sidewalk_1 = Sidewalk(None, sidewalk_1_nids, "footway")
        sidewalk_2 = Sidewalk(None, sidewalk_2_nids, "footway")
        sidewalk_1.set_street_id(street.id)
        sidewalk_2.set_street_id(street.id)
        street.append_sidewalk_id(sidewalk_1.id)
        street.append_sidewalk_id(sidewalk_2.id)

        # Add sidewalks to the network
        sidewalk_network.add_way(sidewalk_1)
        sidewalk_network.add_way(sidewalk_2)

    return sidewalk_network


def sort_nodes(center_node, nodes):
    """
    Sort nodes around the center_node in clockwise
    """
    def cmp(n1, n2):
        angle1 = (math.degrees(center_node.angle_to(n1)) + 360.) % 360
        angle2 = (math.degrees(center_node.angle_to(n2)) + 360.) % 360

        if angle1 < angle2:
            return -1
        elif angle1 == angle2:
            return 0
        else:
            return 1
    return sorted(nodes, cmp=cmp)


def make_crosswalk_node(node, n1, n2):
    """
    Make a crosswalk node from three nodes. The first one is a pivot node and two other nodes are ones that are
    connected to the pivot node. The new node is created between the two nodes.
    :param node:
    :param n1:
    :param n2:
    :return:
    """
    v_curr = node.vector()

    v1 = node.vector_to(n1, normalize=True)
    v2 = node.vector_to(n2, normalize=True)
    v = v1 + v2
    v /= np.linalg.norm(v)  # Normalize the vector
    v_new = v_curr + v * node.crosswalk_distance
    return Node(None, v_new[0], v_new[1])


def make_crosswalk_nodes(intersection_node, adj_street_nodes):
    """
    Create new crosswalk nodes
    :param intersection_node:
    :param adj_street_nodes:
    :return: crosswalk_nodes, source_table
    """
    if len(adj_street_nodes) < 4:
        raise ValueError("You need to pass 4 or more nodes for adj_street_nodes ")

    crosswalk_nodes = []
    for i in range(len(adj_street_nodes)):
        n1 = adj_street_nodes[i - 1]
        n2 = adj_street_nodes[i]
        crosswalk_node = make_crosswalk_node(intersection_node, n1, n2)

        # Keep track of from which streets the crosswalk nodes are created.
        way_ids = []
        for wid in n1.get_way_ids():
            way_ids.append(wid)
        for wid in n2.get_way_ids():
            way_ids.append(wid)
        way_ids = intersection_node.get_shared_way_ids(way_ids)

        crosswalk_node.way_ids = way_ids
        crosswalk_nodes.append(crosswalk_node)
        crosswalk_node.parents = (intersection_node, n1, n2)

    return crosswalk_nodes


def connect_crosswalk_nodes(sidewalk_network, crosswalk_node_ids):
    """
    Connect crosswalk nodes to sidewalk nodes. Then remove redundant sidewalk nodes around the intersection.
    :param sidewalk_network:
    :param crosswalk:
    :return:
    """
    # crosswalk_node_ids = crosswalk.get_node_ids()[:-1]  # Crosswalk has a redundant node at the end.

    for crosswalk_node_id in crosswalk_node_ids[:-1]:
        try:
            # Get the intersection node and two nodes that created the intersection sidewalk node
            crosswalk_node = sidewalk_network.nodes.get(crosswalk_node_id)
            intersection_node, adjacent_street_node1, adjacent_street_node2 = crosswalk_node.parents

            # Connect sidewalk nodes created from adjacent_street_node1 and adjacent_street_node2
            # Get sidewalk nodes that are created from the street node, and
            # identify which one should be connected to crosswalk_node
            for adjacent_street_node in [adjacent_street_node1, adjacent_street_node2]:
                # Skip the dummy node
                if len(adjacent_street_node.get_way_ids()) == 0:
                    continue

                # Create a vector from the intersection node to the adjacent street node.
                # Then also create a vector from the intersection node to the sidewalk node
                v_adjacent_street_node = intersection_node.vector_to(adjacent_street_node, normalize=True)
                shared_street_id = intersection_node.get_shared_way_ids(adjacent_street_node)[0]
                # TODO: Bug: sometimes both sidewalk nodes are empty causing error.
                sidewalk_node_1_from_intersection, sidewalk_node_2_from_intersection = intersection_node.get_sidewalk_nodes(shared_street_id)
                v_sidewalk_node_1_from_intersection = intersection_node.vector_to(sidewalk_node_1_from_intersection, normalize=True)

                # Check which one of sidewalk_node_1_from_intersection and sidewalk_node_2_from_intersection are
                # on the same side of the road with crosswalk_node.
                # If the sign of the cross product from v_adjacent_street_node to v_crosswalk_node is same as
                # that of v_adjacent_street_node to v_sidewalk_node_1_from_intersection, then
                # sidewalk_node_1_from_intersection should be on the same side.
                # Otherwise, sidewalk_node_2_from_intersection should be on the same side with crosswalk_node.
                v_crosswalk_node = intersection_node.vector_to(crosswalk_node, normalize=True)
                if np.cross(v_adjacent_street_node, v_crosswalk_node) * np.cross(v_adjacent_street_node, v_sidewalk_node_1_from_intersection) > 0:
                    node_to_swap = sidewalk_node_1_from_intersection
                else:
                    node_to_swap = sidewalk_node_2_from_intersection

                sidewalk_network.swap_nodes(node_to_swap.id, crosswalk_node.id)
        except ValueError:
            log.exception("Error while connecting crosswalk nodes, so skipping...")
            continue
    return

def make_crosswalks(street_network, sidewalk_network):
    """
    Make crosswalks at intersections
    :param street_network: Street network object
    :param sidewalk_network: Sidewalk network object
    """

    intersection_nodes = street_network.nodes.get_intersection_nodes()
    # intersection_nodes = [street_network.nodes.get(nid) for nid in intersection_node_ids]

    # Create sidewalk nodes for each intersection node and overwrite the adjacency information
    for intersection_node in intersection_nodes:
        try:
            adj_street_nodes = street_network.get_adjacent_nodes(intersection_node)
            adj_street_nodes = sort_nodes(intersection_node, adj_street_nodes)
            v_curr = intersection_node.vector()

            if len(adj_street_nodes) == 3:
                # Take care of the case where len(adj_nodes) == 3.
                # Identify the largest angle that are formed by three segments
                # Make a dummy node between two vectors that form the largest angle
                # Using the four nodes (3 original nodes and a dummy node), create crosswalk nodes
                vectors = [intersection_node.vector_to(adj_street_node, normalize=True) for adj_street_node in adj_street_nodes]
                try:
                    angles = [math.acos(np.dot(vectors[i - 1], vectors[i])) for i in range(3)]  # Todo. Math domain errors #9
                except ValueError:
                    print "Debug"

                idx = np.argmax(angles)
                vec_idx = (idx + 1) % 3
                dummy_vector = - vectors[vec_idx] * distance_to_sidewalk
                inverse_vec = - vectors[vec_idx]
                # dummy_vector = inverse_vec * latlng_offset_size(vectors[vec_idx][1], vectors[vec_idx][0],
                #                                                 vector=inverse_vec,
                #                                                 distance=distance_to_sidewalk)
                dummy_coordinate_vector = v_curr + dummy_vector
                dummy_node = Node(None, dummy_coordinate_vector[0], dummy_coordinate_vector[1])
                adj_street_nodes.insert(idx, dummy_node)

            # Create crosswalk nodes and add a cross walk to the data structure
            try:
                crosswalk_nodes = make_crosswalk_nodes(intersection_node, adj_street_nodes)
            except ValueError:
                print "Debug"
            crosswalk_node_ids = [node.id for node in crosswalk_nodes]
            crosswalk_node_ids.append(crosswalk_node_ids[0])
            # crosswalk = Sidewalk(None, crosswalk_node_ids, "crosswalk")

            # Add nodes to the network
            for crosswalk_node in crosswalk_nodes:
                sidewalk_network.add_node(crosswalk_node)
                sidewalk_network.nodes.crosswalk_node_ids.append(crosswalk_node.id)

            # Add crosswalks to the network
            crosswalk_node_id_pairs = window(crosswalk_node_ids, 2)
            for node_id_pair in crosswalk_node_id_pairs:
                n1 = sidewalk_network.nodes.get(node_id_pair[0])
                n2 = sidewalk_network.nodes.get(node_id_pair[1])
                if len(n1.get_way_ids()) == 1 and len(n2.get_way_ids()) == 1:
                    crosswalk = Sidewalk(None, list(node_id_pair), "footway")
                else:
                    crosswalk = Sidewalk(None, list(node_id_pair), "crosswalk")
                sidewalk_network.add_way(crosswalk)

            # Connect the crosswalk nodes with correct sidewalk nodes
            connect_crosswalk_nodes(sidewalk_network, crosswalk_node_ids)
        except ValueError:
            log.exception("ValueError in make_sidewalks, so skipping...")
            continue
    return

def split_large_osm_file(filename):
    command = "java -Xmx4000M -jar splitter.jar --output=xml --output-dir=data --max-nodes=15000 " + filename + " > splitter.log"
    os.system(command)
def merge_sidewalks(sidewalk_network1, sidewalk_network2):
    """Returns a merged sidewalk network

    Takes two sidewalk networks and merges them without duplicating sidewalk data"""

    for node in sidewalk_network1.nodes.get_list():
        node.confirmed = True

    '''
    # add new nodes from sidewalk_network2 to sidewalk_network1
    for sidewalk_node in sidewalk_network2.nodes.get_list():
        in_other = False
        same_node = None
        for other_sidewalk_node in sidewalk_network1.nodes.get_list():
            if sidewalk_node.location() == other_sidewalk_node.location():
                in_other = True
                same_node = other_sidewalk_node
        if not in_other: # If street network 2 contains the node but street network 1 does not
            sidewalk_network1.add_node(sidewalk_node) # Add node from street network 2 to street network 1
        else: # If both networks contain the node
            sidewalk_network2.nodes.update(sidewalk_node.id, same_node)
    '''
    # add new nodes from sidewalk_network2 to sidewalk_network1

    network1_dict = {}
    for sidewalk_node in sidewalk_network1.nodes.get_list():
        network1_dict[sidewalk_node.location] = sidewalk_node

    for sidewalk_node in sidewalk_network2.nodes.get_list():
        if sidewalk_node.location not in network1_dict:
            sidewalk_network1.add_node(sidewalk_node)
        else:
            sidewalk_network2.nodes.update(sidewalk_node.id, network1_dict[sidewalk_node.location])

    # add new ways from sidewalk_network2 to sidewalk_network1
    for way in sidewalk_network2.ways.get_list():
        # ensure all ways have correct nids, if incorrect update to correct nid from network1
        for nid in way.get_node_ids():
            if sidewalk_network1.nodes.get(nid) is None:
                 way.swap_nodes(nid, sidewalk_network2.nodes.get(nid).id)

        has_confirmed_parents = False
        for nid in way.get_node_ids():
            if sidewalk_network1.nodes.get(nid).confirmed:
                has_confirmed_parents = True
        if not has_confirmed_parents:
            sidewalk_network1.add_way(way)

    return sidewalk_network1

def main(street_network):
    sidewalk_network = make_sidewalks(street_network)
    make_crosswalks(street_network, sidewalk_network)

    return sidewalk_network

if __name__ == "__main__":
    # filename = "../resources/SmallMap_03.osm"
<<<<<<< HEAD
    filename = "../resources/SmallMap_04.osm"
    # filename = "../resources/ParallelLanes_03.osm"
    # filename = "../resources/tests/out2340_3134.pbfr"
    street_network = parse(filename)
    # street_network.parse_intersections()
    street_network.preprocess()
    sidewalk_network = main(street_network)

    # street_network.merge_parallel_street_segments2()
    print sidewalk_network.export()

    """
=======
    #filename = "../resources/SmallMap_04.osm"
    # filename = "../resources/ParallelLanes_03.osm"
    # filename = "../resources/tests/out2340_3134.pbfr"

    
    

>>>>>>> b7e88e02
    # filename = "../resources/SimpleWay_01.osm"
    # filename = "../resources/Simple4WayIntersection_01.osm"
    filename = "../resources/SmallMap_01.osm"
    filename = "../resources/SmallMap_02.osm"

    # filename = "../resources/ParallelLanes_03.osm"
    # filename = "../resources/MapPair_B_01.osm"
    # filename = "../resources/SegmentedStreet_01.osm"
    # filename = "../resources/ParallelLanes_03.osm"
    #filename = "../resources/ParallelLanes_03.osm"
    #filename = "../resources/MapPair_B_01.osm"
    # filename = "../resources/SegmentedStreet_01.osm"
    #filename = "../resources/ParallelLanes_03.osm"

    #filename = "../resources/SmallMap_04.osm"
<<<<<<< HEAD
    files = []
    #files.append("../resources/tests/out2339_3133.pbfr")
    #files.append("../resources/tests/out2339_3134.pbfr")
    #files.append("../resources/tests/out2339_3135.pbfr")
    #files.append("../resources/tests/out2340_3133.pbfr")
    files.append("../resources/tests/out2340_3134.pbfr")  # Causes sidewalk network join error
    #files.append("../resources/tests/out2340_3135.pbfr")
    #files.append("../resources/tests/out2341_3132.pbfr")
    # files.append("../resources/tests/out2341_3133.pbfr")  # Causes error
    # files.append("../resources/tests/out2341_3134.pbfr")  # Causes error
    #files.append("../resources/tests/out2341_3135.pbfr")
    #files.append("../resources/tests/out2342_3133.pbfr")  # Causes error
    # files.append("../resources/tests/out2342_3134.pbfr")  # Causes math domain error
    #files.append("../resources/tests/out2342_3135.pbfr")
    #files.append("../resources/tests/out2343_3133.pbfr")
    #files.append("../resources/tests/out2343_3134.pbfr")
    #files.append("../resources/tests/out2343_3135.pbfr")
    #files.append("../resources/tests/out2343_3136.pbfr")
    #files.append("../resources/tests/out2344_3133.pbfr")
    #files.append("../resources/tests/out2344_3134.pbfr")
    #files.append("../resources/tests/wilson.osm")  # Causes error
    #files.append("../resources/tests/jefferson.osm")  # Causes error
=======

    # Clear the data directory before beginning
    shutil.rmtree('data/')
    filename = "../resources/smallmapv2.osm"

    split_large_osm_file(filename)

    files = glob.glob("data/*.gz")
    log.debug("Working with " + str(files))
    # Decompress each GZ file
    for filename in files:
        f = gzip.open(filename, 'rb')
        file_content = f.read()
        log.debug("writing to "+filename+".osm")
        outfile = open(filename+".osm", "w")
        outfile.write(file_content)
        outfile.close()
    files = glob.glob("data/*.osm")

>>>>>>> b7e88e02
    street_networks = []
    for filename in files:
        log.debug("Parsing " + filename)
        try:
            new_street_network = parse(filename)
            street_networks.append(new_street_network)
        except:
            log.exception("Failed to create this street network, skipping...")
            continue

    print("Preprocessing street networks...")
    for street_network in street_networks:
        try:
            street_network.preprocess()
            print(street_network.export())
        except:
            log.debug("Error preprocessing this street network. Skipping.")
            continue
        
        street_network.parse_intersections()
        
    print("Merging sidewalk networks...")
    sidewalk_networks = []
    print("1")
    for street_network in street_networks:
        try:
            sidewalk_networks.append(main(street_network))
        except:
            log.exception("Uh oh, creating this sidewalk network failed. Skipping...")
            continue
    sidewalk_network_main = sidewalk_networks[0]
    print("2")
    for sidewalk_network in sidewalk_networks[1:]:
        sidewalk_network_main = merge_sidewalks(sidewalk_network_main, sidewalk_network)
    print("3")
    geojson = sidewalk_network_main.export(format="geojson")

    f = open('output.txt','w')
    print >>f, geojson
<<<<<<< HEAD
    """
=======
    
>>>>>>> b7e88e02
<|MERGE_RESOLUTION|>--- conflicted
+++ resolved
@@ -344,7 +344,6 @@
 
 if __name__ == "__main__":
     # filename = "../resources/SmallMap_03.osm"
-<<<<<<< HEAD
     filename = "../resources/SmallMap_04.osm"
     # filename = "../resources/ParallelLanes_03.osm"
     # filename = "../resources/tests/out2340_3134.pbfr"
@@ -356,16 +355,15 @@
     # street_network.merge_parallel_street_segments2()
     print sidewalk_network.export()
 
-    """
-=======
+
     #filename = "../resources/SmallMap_04.osm"
     # filename = "../resources/ParallelLanes_03.osm"
     # filename = "../resources/tests/out2340_3134.pbfr"
 
-    
-    
-
->>>>>>> b7e88e02
+
+
+
+
     # filename = "../resources/SimpleWay_01.osm"
     # filename = "../resources/Simple4WayIntersection_01.osm"
     filename = "../resources/SmallMap_01.osm"
@@ -381,30 +379,7 @@
     #filename = "../resources/ParallelLanes_03.osm"
 
     #filename = "../resources/SmallMap_04.osm"
-<<<<<<< HEAD
-    files = []
-    #files.append("../resources/tests/out2339_3133.pbfr")
-    #files.append("../resources/tests/out2339_3134.pbfr")
-    #files.append("../resources/tests/out2339_3135.pbfr")
-    #files.append("../resources/tests/out2340_3133.pbfr")
-    files.append("../resources/tests/out2340_3134.pbfr")  # Causes sidewalk network join error
-    #files.append("../resources/tests/out2340_3135.pbfr")
-    #files.append("../resources/tests/out2341_3132.pbfr")
-    # files.append("../resources/tests/out2341_3133.pbfr")  # Causes error
-    # files.append("../resources/tests/out2341_3134.pbfr")  # Causes error
-    #files.append("../resources/tests/out2341_3135.pbfr")
-    #files.append("../resources/tests/out2342_3133.pbfr")  # Causes error
-    # files.append("../resources/tests/out2342_3134.pbfr")  # Causes math domain error
-    #files.append("../resources/tests/out2342_3135.pbfr")
-    #files.append("../resources/tests/out2343_3133.pbfr")
-    #files.append("../resources/tests/out2343_3134.pbfr")
-    #files.append("../resources/tests/out2343_3135.pbfr")
-    #files.append("../resources/tests/out2343_3136.pbfr")
-    #files.append("../resources/tests/out2344_3133.pbfr")
-    #files.append("../resources/tests/out2344_3134.pbfr")
-    #files.append("../resources/tests/wilson.osm")  # Causes error
-    #files.append("../resources/tests/jefferson.osm")  # Causes error
-=======
+
 
     # Clear the data directory before beginning
     shutil.rmtree('data/')
@@ -424,7 +399,6 @@
         outfile.close()
     files = glob.glob("data/*.osm")
 
->>>>>>> b7e88e02
     street_networks = []
     for filename in files:
         log.debug("Parsing " + filename)
@@ -443,9 +417,9 @@
         except:
             log.debug("Error preprocessing this street network. Skipping.")
             continue
-        
+
         street_network.parse_intersections()
-        
+
     print("Merging sidewalk networks...")
     sidewalk_networks = []
     print("1")
@@ -463,9 +437,4 @@
     geojson = sidewalk_network_main.export(format="geojson")
 
     f = open('output.txt','w')
-    print >>f, geojson
-<<<<<<< HEAD
-    """
-=======
-    
->>>>>>> b7e88e02
+    print >>f, geojson