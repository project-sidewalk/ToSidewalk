--- conflicted
+++ resolved
@@ -314,16 +314,11 @@
     #filename = "../resources/MapPair_B_01.osm"
     # filename = "../resources/SegmentedStreet_01.osm"
     #filename = "../resources/ParallelLanes_03.osm"
-<<<<<<< HEAD
+
     filename = "../resources/SmallMap_04.osm"
     #filename = "../resources/capitol.osm"
     #filename = "../resources/benning.osm"
-=======
-
     # filename = "../resources/SmallMap_04.osm"
-    #filename = "../resources/benning.osm"
-
->>>>>>> 35633a2a
     #filename = "../resources/MapPair_A_01.osm"
     #filename2 = "../resources/MapPair_B_01.osm"
 
