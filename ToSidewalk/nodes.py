from latlng import LatLng
import json
import numpy as np
import math
import logging as log

class Node(LatLng):
    def __init__(self, nid=None, lat=None, lng=None):
        # self.latlng = latlng  # Note: Would it be cleaner to inherit LatLng?
        super(Node, self).__init__(lat, lng)

        if nid is None:
            self.id = str(id(self))
        else:
            self.id = str(nid)

        self.way_ids = []
        self.sidewalk_nodes = {}
        self.min_intersection_cardinality = 2
<<<<<<< HEAD
        self.crosswalk_distance = 0.00006
=======
        self.crosswalk_distance = 0.00010
        self.parents = ()
>>>>>>> 17eb3a41
        self.parent_nodes = None
        return

    def __str__(self):
        return "Node object, id: " + str(self.id) + ", latlng: " + str(self.location())

    def angle_to(self, node):
        y_node, x_node = node.location()
        y_self, x_self = self.location()
        return math.atan2(y_node - y_self, x_node - x_self)

    def append_sidewalk_node(self, way_id, node):
        self.sidewalk_nodes.setdefault(way_id, []).append(node)

    def append_way(self, wid):
        self.way_ids.append(wid)

    def belongs_to(self):
        return self.parent_nodes

    def export(self):
        if self.parent_nodes and self.parent_nodes.parent_network:
            geojson = {}
            geojson['type'] = "FeatureCollection"
            geojson['features'] = []
            for way_id in self.way_ids:
                way = self.parent_nodes.parent_network.ways.get(way_id)
                geojson['features'].append(way.get_geojson_features())
            return json.dumps(geojson)

    def get_way_ids(self):
        return self.way_ids

    def get_shared_way_ids(self, other):
        """
        Other could be either a list of way ids, or a Node object
        """
        if type(other) == list:
            return list(set(self.way_ids) & set(other))
        else:
            return list(set(self.way_ids) & set(other.get_way_ids()))

    def get_sidewalk_nodes(self, wid):
        return self.sidewalk_nodes[wid]

    def has_sidewalk_nodes(self):
        return len(self.sidewalk_nodes) > 0

    def is_intersection(self):
        return len(self.way_ids) >= self.min_intersection_cardinality

    def remove_way_id(self, wid):
        if wid in self.way_ids:
            self.way_ids.remove(wid)
        return

    def vector(self):
        return np.array(self.location())

    def vector_to(self, node, normalize=False):
        vec = np.array(node.location()) - np.array(self.location())
        if normalize and np.linalg.norm(vec) != 0:
            vec /= np.linalg.norm(vec)
        return vec


class Nodes(object):
    def __init__(self):
        self.nodes = {}
        self.crosswalk_node_ids = []
        self.parent_network = None
        return

    def add(self, node):
        node.parent_nodes = self
        self.nodes[node.id] = node
        return

    def belongs_to(self):
        return self.parent_network

    def get(self, nid):
        if nid in self.nodes:
            return self.nodes[nid]
        else:
            return None

    def get_intersection_nodes(self):
        return [self.nodes[nid] for nid in self.nodes if self.nodes[nid].is_intersection()]

    def get_list(self):
        return self.nodes.values()

    def remove(self, nid):
        # http://stackoverflow.com/questions/5844672/delete-an-element-from-a-dictionary
        del self.nodes[nid]
        return

    def update(self, nid, new_node):
        self.nodes[nid] = new_node
        return

def print_intersections(nodes):
    for node in nodes.get_list():
        if node.is_intersection():
            location = node.latlng.location(radian=False)
            log.debug(str(location[0]) + "," + str(location[1]))
    return<|MERGE_RESOLUTION|>--- conflicted
+++ resolved
@@ -17,12 +17,7 @@
         self.way_ids = []
         self.sidewalk_nodes = {}
         self.min_intersection_cardinality = 2
-<<<<<<< HEAD
-        self.crosswalk_distance = 0.00006
-=======
         self.crosswalk_distance = 0.00010
-        self.parents = ()
->>>>>>> 17eb3a41
         self.parent_nodes = None
         return
 
