from xml.etree import cElementTree as ET
from shapely.geometry import Polygon, Point, LineString
from datetime import datetime
from types import StringType
from itertools import combinations
from heapq import heappush, heappop, heapify
from scipy import spatial
from operator import itemgetter
import json
import logging as log
import math
import numpy as np
import kdtree

from nodes import Node, Nodes
from ways import Street, Streets, Ways
from utilities import window, area, foot, points_to_line


class Network(object):
    def __init__(self, nodes=None, ways=None):
        if nodes is None:
            self.nodes = Nodes()
        else:
            self.nodes = nodes

        if ways is None:
            self.ways = Ways()
        else:
            self.ways = ways

        self.ways._parent_network = self
        self.nodes._parent_network = self

        self.bounds = [100000.0, 100000.0, -100000.0, -100000.0]  # min lat, min lng, max lat, and max lng

        # Initialize the bounding box
        for node in self.nodes.get_list():
            # lat, lng = node.latlng.location(radian=False)
            self.bounds[0] = min(node.lat, self.bounds[0])
            self.bounds[2] = max(node.lat, self.bounds[2])
            self.bounds[1] = min(node.lng, self.bounds[1])
            self.bounds[3] = max(node.lng, self.bounds[3])

    def add_node(self, node):
        """
        Add a node to this network
        :param node: A Node object to add
        :return:
        """
        self.nodes.add(node)

    def add_nodes(self, nodes):
        """
        Add a list of nodes to this network
        :param nodes:
        :return:
        """
        for node in nodes:
            self.add_node(node)

    def add_way(self, way):
        """
        Add a way to this network
        :param way: A Way object to add
        :return:
        """
        self.ways.add(way)
        for nid in way.nids:
            # self.nodes.get(nid).way_ids.append(way.id)
            node = self.get_node(nid)
            node.append_way(way.id)

    def add_ways(self, ways):
        """
        Add a list of ways to this network
        :param ways:
        :return:
        """
        for way in ways:
            self.add_way(way)

    def create_node(self, node_id, lat, lng):
        """
        Create a new node and add it to the network
        :param node_id: A node id
        :param lat: Latitude
        :param lng: Longitude
        :return: The new Node object
        """
        node = Node(node_id, lat, lng)
        self.add_node(node)
        return node

    def create_street(self, street_id, nids, type=None):
        """
        Create a new street and add it to the network
        :param street_id: A street id
        :param nids: A list of node ids
        :param type: A street type
        :return: A new Street object
        """
        street = Street(street_id, nids, type)
        for nid in nids:
            node = self.get_node(nid)
            node.append_way(street.id)

        self.add_way(street)
        return street

    def get_adjacent_nodes(self, node):
        """
        Get adjacent nodes for the passed node
        :param node: A node object
        :return: A list of Node objects that are adjacent to the passed Node object
        """
        adj_nodes = []
        way_ids = node.get_way_ids()

        for way_id in way_ids:
            try:
                way = self.get_way(way_id)

                # If the current intersection node is at the head of street.nids, then take the second node and push it
                # into adj_street_nodes. Otherwise, take the node that is second to the last in street.nids .
                if way.nids[0] == node.id:
                    adj_nodes.append(self.nodes.get(way.nids[1]))
                else:
                    adj_nodes.append(self.nodes.get(way.nids[-2]))
            except AttributeError:
                log.exception("Way does not exist. way_id=%s" % way_id)
                # continue
                raise

        return list(set(adj_nodes))

    def get_node(self, node_id):
        """
        Get a Node object
        :param node_id: A node id
        :return: A Node object
        """
        return self.nodes.get(node_id)

<<<<<<< HEAD
=======
    def get_nodes(self):
        """
        Get all the Node objects

        :return: A list of Node objects
        """
        return self.nodes.get_list()

>>>>>>> 8508b555
    def get_way(self, way_id):
        """
        Get a Way object
        :param way_id: A way id
        :return: A Way object
        """
        return self.ways.get(way_id)

    def get_ways(self):
        """
        Get all the way objects
        :return:
        """
        return self.ways.get_list()

    def get_nearest_neighbor_pairs(self):
        streets = self.get_ways()
        # Dictionary will allow retrieval of original street using hough point as key
        hough_point_street_dict = {}
        allpoints = []
        for street in streets:
            houghpoint = street.get_hough_point()
            hough_point_street_dict[houghpoint[0]] = street
            allpoints.append(houghpoint)
        tree = spatial.KDTree(allpoints)
        treedata = tree.data.tolist()
        log.debug(tree.data)
        treedata_unsorted = tree.data.tolist()
        print(hough_point_street_dict)
        for index,pair in enumerate(treedata):

            neighbors = tree.query(pair,k=5)

            if(neighbors[0][0] > 0.00001):
                distance_and_index = [neighbors[0][0],neighbors[1][0]]

            elif(neighbors[0][1] > 0.00001):
                distance_and_index = [neighbors[0][1], neighbors[1][1]]
            elif(neighbors[0][1] > 0.00001):
                distance_and_index = [neighbors[0][2], neighbors[1][2]]
            elif(neighbors[0][1] > 0.00001):
                distance_and_index = [neighbors[0][3], neighbors[1][3]]
            else:
                distance_and_index = [neighbors[0][4], neighbors[1][4]]

            treedata[index].append(distance_and_index[0])
            treedata[index].append(distance_and_index[1])

        # Sort these pairs by distance
        treedata = sorted(treedata,key=itemgetter(2))
        parallel_pairs = []
        for entry in treedata:
            #if .000327342026301 < entry[2] < 0.0012:
            if 0 < entry[2] < 10:
                new_pair = []
                new_pair.append(entry[0])
                new_pair.append(entry[1])
                new_pair.append(treedata_unsorted[entry[3]][0])
                new_pair.append(treedata_unsorted[entry[3]][1])
                new_pair.append(entry[2])
                parallel_pairs.append(new_pair)
                log.debug(new_pair)
        for pair in parallel_pairs:
            street1 = hough_point_street_dict[pair[0]]
            street2 = hough_point_street_dict[pair[2]]
            street_pair = [street1, street2]
            print("Streets " + str(street_pair[0].id) + " and " + str(street_pair[1].id))
            print(street1.get_node_ids()[0])
            print(street1.get_node_ids()[-1])
            print(street2.get_node_ids()[0])
            print(street2.get_node_ids()[-1])
            print(pair[4])
        #print("Parallel pairs" + str(parallel_pairs))
        #print("Tree data "+ str(treedata))
        #print "\n".join(str(x) for x in treedata)
    def parse_intersections(self):
        """
        TBD
        """
        node_list = self.nodes.get_list()
        intersection_node_ids = [node.id for node in node_list if node.is_intersection()]
        self.ways.set_intersection_node_ids(intersection_node_ids)

    def remove_node(self, nid):
        """
        Remove a node from the network.
        :param nid: A node id
        """
        if isinstance(nid, Node):
            nid = nid.id

        node = self.nodes.get(nid)
        for way_id in node.get_way_ids():
            way = self.ways.get(way_id)
<<<<<<< HEAD
            way.remove_node(nid)
=======

            len_before = len(way.nids)
            way.remove_node(nid)
            len_after = len(way.nids)
            # try:
            #     assert len_after == len_before - 1
            #     assert len_after >= 2
            # except AssertionError:
            #     raise

>>>>>>> 8508b555
        self.nodes.remove(nid)

    def remove_way(self, way_id):
        """
        Remove a way object from this network
        :param way_id: A way id
        :return:
        """
        way = self.get_way(way_id)
        if way:
            for nid in way.get_node_ids():

                node = self.get_node(nid)
                if node:
                    len_way_ids_before = len(node.get_way_ids())
                    node.remove_way_id(way_id)
                    len_way_ids_after = len(node.get_way_ids())
                    # try:
                    #     assert len_way_ids_before - 1 == len_way_ids_after
                    # except AssertionError:
                    #     print len_way_ids_before, len_way_ids_after
                    #     raise

                    way_ids = node.get_way_ids()
                    # Delete the node if it is no longer associated with any ways
                    if len(way_ids) == 0:
                        self.remove_node(nid)

            self.ways.remove(way_id)

    def join_ways(self, way_id_1, way_id_2):
        """
        Join two ways together to form a single way. Intended for use when a single long street is divided
        into multiple ways, which can cause issues with merging.
        :param way_id_1: ID of first way to merge. Must be passed as a string.
        :param way_id_2: ID of second way to merge. Must be passed as a string.
        :return:
        """
        # Take all nodes from way 2 and add them to way 1
        log.debug("Attempting to join ways " + way_id_1 + " and " + way_id_2 + " for merging.")
        try:
            way2 = self.ways.get(way_id_2)
            for nid in way2.get_node_ids():
                # This is a node we're going to add to way 1
                node = self.nodes.get(nid)
                # Associate the node with way 1 and disassociate it with way 2

                node.append_way(way_id_1)
                node.remove_way_id(way_id_2)
            # Remove way 2
            self.remove_way(way_id_2)
            # self.ways.remove(way_id_2)
        except KeyError:
            log.exception("Join failed, skipping...")
            raise

    def swap_nodes(self, nid_from, nid_to):
        """
        Swap the node in all the ways
        :param nid_from:
        :param nid_to:
        :return:
        """
        # node = self.nodes.get(nid_from)
        node = self.get_node(nid_from)
        if node and node.way_ids:
            for way_id in node.way_ids:
                way = self.get_way(way_id)
                way.swap_nodes(nid_from, nid_to)
                # self.ways.get(way_id).swap_nodes(nid_from, nid_to)
            # self.nodes.remove(nid_from)
            self.remove_node(nid_from)
        return

    def vector(self, nid_from, nid_to, normalize=False):
        """
        Get a vector from one node to another
        :param nid_from: A source node id
        :param nid_to: A target node id
        :return: A vector (2D np.array)
        """
        node_from = self.get_node(nid_from)
        node_to = self.get_node(nid_to)
        return node_from.vector_to(node_to, normalize)


class OSM(Network):
    @staticmethod
    def create_network(type="street-network", bounding_box=None):
        """
        Create a network
        :param type: Network type
        :param bounding_box: A bounding box
        :return: A Network object
        """
        nodes = Nodes()

        if type == "street-network":
            ways = Streets()
        else:
            ways = Ways()
        return OSM(nodes, ways, bounding_box)

    def __init__(self, nodes, ways, bounds):
        # self.nodes = nodes
        # self.ways = ways
        super(OSM, self).__init__(nodes, ways)

        if bounds:
            self.bounds = bounds

<<<<<<< HEAD
    def join_connected_ways(self, segments_to_merge):
        """
        This methods searches through the pairs of way ids that need to be merged, and checks to see if there
        are any ways that appear in multiple pairs. A way that appears in multiple pairs is likely a long
        way that needs to be merged with several short ways that run alongside it. The merge method will fail
        in this case, so as a workaround this method will join the short ways together into a single way to
        allow the merge method to work properly.

        :param segments_to_merge: List of pairs of ways that need to be merged. This likely comes from
        find_parallel_pairs().
        :return: A new list of pairs of ways to merge. Note: A new list is necessary because once ways are joined,
        some of the way IDs in the original list will no longer be valid.
        """

        # This list will contain the first way in each pair
        ways_to_merge_1 = []
        # This list will contain the second way in each pair
        ways_to_merge_2 = []
        # Add the ways IDs to the above lists
        for pair in segments_to_merge:
            ways_to_merge_1.append(int(pair[0]))  # KH: Way id?
            ways_to_merge_2.append(int(pair[1]))
            # See if ways share a node
        # Combine the two above lists
        all_ways_to_merge = ways_to_merge_1 + ways_to_merge_2
        # Using the combined list, create a set of ways that appear multiple times. These are the
        # long ways for which multiple short ways need to be merged into.
        ways_appearing_multiple_times = set([x for x in all_ways_to_merge if all_ways_to_merge.count(x) > 1])
        # Once ways are joined, some way IDs will no longer exist. We need to keep track of which way IDs have
        # been removed.
        removed_ways = []

        # For each long way, get the IDs of all the short ways that need to be merged with the long way
        for way in ways_appearing_multiple_times:
            # Store the IDs of the short ways in a list
            short_ways_to_join = []
            # Search for the ID of the long way in the two list 1, and store the associated short way (from list 2)
            # in short_ways_to_join
            for i, j in enumerate(ways_to_merge_1):
                if j == way:
                    short_ways_to_join.append(ways_to_merge_2[i])
            # Repeat the other way around, for cases where the ID of the long way is in list 2 and the ID of the
            # short way is in list 1.
            for i, j in enumerate(ways_to_merge_2):
                if j == way:
                    short_ways_to_join.append(ways_to_merge_1[i])
            # Go through the list of short ways that need to be joined and join them in pairs.
            for short_way in short_ways_to_join:
                # Don't join the first way with the first way
                if short_way != short_ways_to_join[0]:
                    # Make sure we only join ways that are going in the same direction
                    try:
                        way1 = self.ways.get(str(short_ways_to_join[0]))
                        way2 = self.ways.get(str(short_way))

                        if way1 is None or way2 is None:
                            continue

                        if way1.getdirection() == way2.getdirection():
                            self.join_ways(str(short_ways_to_join[0]), str(short_way))
                            # Keep track of way IDs that are no longer valid
                            removed_ways.append(short_way)
                    except KeyError:
                        log.exception("This should no longer happen")
                        raise
                    except AttributeError:
                        log.exception("way 1 or way 2 is None")
                        assert way1 is None or way2 is None  # Due to prior deletion
                        raise
        # Build new list of pairs to merge, excluding pairs with IDs that are no longer valid

        new_segments_to_merge = []
        for pair in segments_to_merge:
            # If the pair contains an ID that is no longer valid, don't add it to the new list of pairs.
            if int(pair[0]) in removed_ways or int(pair[1]) in removed_ways:
                pass
            else:
                new_segments_to_merge.append(pair)
        return new_segments_to_merge

    def clean_nodes(self):
=======
    def clean(self):
>>>>>>> 8508b555
        """
        Clean up dangling nodes that are not connected to any ways
        :return:
        """
        self.nodes.clean()

    def preprocess(self):
        """
        Preprocess and clean up the data
        :return:
        """
        self.get_nearest_neighbor_pairs()
        print("Finding parallel street segments" + str(datetime.now()))
        # parallel_segments = self.find_parallel_street_segments()
        print("Finished finding parallel street segments" + str(datetime.now()))
        # parallel_segments_filtered = self.join_connected_ways(parallel_segments)
        print("Begin merging parallel street segments" + str(datetime.now()))
        # self.merge_parallel_street_segments(parallel_segments_filtered)

        self.split_streets()
        self.update_ways()
        self.merge_nodes()
        self.clean_street_segmentation()

        self.merge_parallel_street_segments3()
        self.clean_nodes()

        print("Finished merging parallel street segments, beginning split streets" + str(datetime.now()))
        self.split_streets()
        print("Finished split streets, beginning update_ways" + str(datetime.now()))
        self.update_ways()
        print("Finished update_ways, beginning merge_nodes" + str(datetime.now()))
        try:
            self.merge_nodes()
        except AttributeError:
            pass
        print("Finished merge_nodes, beginning clean_street_segmentation" + str(datetime.now()))
        # Clean up and so I can make a sidewalk network
        self.clean_street_segmentation()
        print("Finished clean_street_segmentation" + str(datetime.now()))
        # Remove ways that have only a single node.
        for way in self.ways.get_list():
            if len(way.nids) < 2:
                self.remove_way(way.id)
        return

    def clean_street_segmentation(self):
        """
        Go through nodes and find ones that have two connected ways
        (nodes should have either one or more than two ways)
        """
        for node in self.nodes.get_list():
            try:
                if len(node.get_way_ids()) == 2:
                    way_id_1, way_id_2 = node.get_way_ids()
                    way_1 = self.get_way(way_id_1)
                    way_2 = self.get_way(way_id_2)

                    # Given that the streets are split, node's index in each way's nids (a list of node ids) should
                    # either be 0 or else.
                    if way_1.nids.index(node.id) == 0 and way_2.nids.index(node.id) == 0:
                        combined_nids = way_1.nids[:0:-1] + way_2.nids
                    elif way_1.nids.index(node.id) != 0 and way_2.nids.index(node.id) == 0:
                        combined_nids = way_1.nids[:-1] + way_2.nids
                    elif way_1.nids.index(node.id) == 0 and way_2.nids.index(node.id) != 0:
                        combined_nids = way_2.nids[:-1] + way_1.nids
                    else:
                        combined_nids = way_1.nids + way_2.nids[1::-1]

                    # Create a new way from way_1 and way_2. Then remove the two ways from self.way
                    new_street = self.create_street(None, combined_nids)
                    new_street.add_original_way(way_1)
                    new_street.add_original_way(way_2)
                    self.remove_way(way_id_1)
                    self.remove_way(way_id_2)
            except Exception as e:
                log.exception("Something went wrong while cleaning street segmentation, so skipping...")
<<<<<<< HEAD
                continue
        return

    def export(self, format="geojson"):
=======
                raise

    def export(self, format="geojson", data_type="ways"):
>>>>>>> 8508b555
        """
        Export the node and way data.
        Todo: Implement geojson format for export.
        """
        if format == 'osm':
            header = """
<?xml version="1.0" encoding="UTF-8"?>
<osm version="0.6">
<bounds minlat="%s" minlon="%s" maxlat="%s" maxlon="%s" />
""" % (str(self.bounds[0]), str(self.bounds[1]), str(self.bounds[2]), str(self.bounds[3]))

            footer = "</osm>"
            node_list = []
            for node in self.nodes.get_list():
                lat, lng = node.latlng.location(radian=False)
                node_str = """<node id="%s" visible="true" user="test" lat="%s" lon="%s" />""" % (str(node.id), str(lat), str(lng))
                node_list.append(node_str)

            way_list = []
            for way in self.ways.get_list():
                way_str = """<way id="%s" visible="true" user="test">""" % (str(way.id))
                way_list.append(way_str)
                for nid in way.get_node_ids():
                    nid_str = """<nd ref="%s" />""" % (str(nid))
                    way_list.append(nid_str)

                if way.type is not None:
                    tag = """<tag k="%s" v="%s" />""" % ("highway", way.type)
                    if way.type == "footway":
                        # How to tag sidewalks in OpenStreetMap
                        # https://help.openstreetmap.org/questions/1236/should-i-map-sidewalks
                        # http://wiki.openstreetmap.org/wiki/Tag:footway%3Dsidewalk
                        tag = """<tag k="%s" v="%s" />""" % ("footway", "sidewalk")
                    way_list.append(tag)
                way_list.append("</way>")

            osm = header + "\n".join(node_list) + "\n" + "\n".join(way_list) + "\n" + footer

            return osm
        else:
            # Mapbox GeoJson format
            # https://github.com/mapbox/simplestyle-spec/tree/master/1.1.0
            geojson = {}
            geojson['type'] = "FeatureCollection"
            geojson['features'] = []

            if data_type == "ways":
                # Add ways
                for way in self.get_ways():
                    feature = way.get_geojson_features()
                    geojson['features'].append(feature)
            elif data_type == "nodes":
                # Add nodes
                for node in self.get_nodes():
                    feature = node.get_geojson_features()
                    geojson['features'].append(feature)
            return json.dumps(geojson)

    def merge_nodes(self, distance_threshold=0.015):
        """
        Merge nodes that are close to intersection nodes. Then merge nodes that are
        close to each other.
        """
        for street in self.ways.get_list():
            # if len(street.nids) < 2:
            if len(street.nids) <= 2:
                # Skip. You should not merge two intersection nodes
                continue

            start = self.nodes.get(street.nids[0])
            end = self.nodes.get(street.nids[-1])

            # Merge the nodes around the beginning of the street
            for nid in street.nids[1:-1]:
                target = self.nodes.get(nid)
                distance = start.distance_to(target)
                if distance < distance_threshold:
                    self.remove_node(nid)
                else:
                    break

            if len(street.nids) <= 2:
                # Done, if you merged everything other than intersection nodes
                continue

            for nid in street.nids[-2:0:-1]:
                target = self.nodes.get(nid)
                distance = end.distance_to(target)
                if distance < distance_threshold:
                    self.remove_node(nid)
                else:
                    break

        return

    def find_parallel_street_segments(self):
        """
        This method finds parallel segments and returns a list of pair of way ids
        :return: A list of pair of parallel way ids
        """
        streets = self.ways.get_list()
        street_polygons = []
        # Threshold for merging - increasing this will merge parallel ways that are further apart.
        distance_to_sidewalk = 0.00003

        for street in streets:
            start_node_id = street.get_node_ids()[0]
            end_node_id = street.get_node_ids()[-1]
            start_node = self.nodes.get(start_node_id)
            end_node = self.nodes.get(end_node_id)

            vector = start_node.vector_to(end_node, normalize=True)
            perpendicular = np.array([vector[1], - vector[0]]) * distance_to_sidewalk
            p1 = start_node.vector() + perpendicular
            p2 = end_node.vector() + perpendicular
            p3 = end_node.vector() - perpendicular
            p4 = start_node.vector() - perpendicular

            poly = Polygon([p1, p2, p3, p4])
            poly.angle = math.degrees(math.atan2(vector[0], vector[1]))
            poly.nids = [start_node_id, end_node_id]
            street_polygons.append(poly)

        # Find pair of polygons that intersect each other.
        polygon_combinations = combinations(street_polygons, 2)
        # Create a list for storing parallel pairs
        parallel_pairs = []
        # All possible pairs are stored for debugging purposes
        for pair_poly in polygon_combinations:
            # pair_poly[0] and pair_poly[1] are polygons
            # Add the pair to the list of all possible pairs for debug, but limit size to 50
            # Get node id of street being checked
            # street1 = streets[street_polygons.index(pair_poly[0])]
            # street2 = streets[street_polygons.index(pair_poly[1])]
            angle_diff = ((pair_poly[0].angle - pair_poly[1].angle) + 360.) % 180.
            if pair_poly[0].intersects(pair_poly[1]) and (angle_diff < 10. or angle_diff > 170.):
                # If the polygon intersects, and they have a kind of similar angle, and they don't share a node,
                # then they should be merged together.
                parallel_pairs.append((street_polygons.index(pair_poly[0]), street_polygons.index(pair_poly[1])))
        filtered_parallel_pairs = []

        # Filter parallel_pairs and store in filtered_parallel_pairs
        for pair in parallel_pairs:
            street_pair = (streets[pair[0]], streets[pair[1]])
            # street1 = streets[pair[0]]
            # street2 = streets[pair[1]]
            shared_nids = set(street_pair[0].nids) & set(street_pair[1].nids)

            # Find the adjacent nodes for the shared node
            if len(shared_nids) > 0:
                # Two paths merges at one node
                shared_nid = list(shared_nids)[0]
                shared_node = self.nodes.get(shared_nid)
                idx1 = street_pair[0].nids.index(shared_nid)
                idx2 = street_pair[1].nids.index(shared_nid)

                # Nodes are sorted by longitude (x-axis), so two paths should merge at the left-most node or the
                # right most node.
                if idx1 == 0 and idx2 == 0:
                    # The case where shared node is at the left-end
                    adj_nid1 = street_pair[0].nids[1]
                    adj_nid2 = street_pair[1].nids[1]
                else:
                    # The case where sahred node is at the right-end
                    adj_nid1 = street_pair[0].nids[-2]
                    adj_nid2 = street_pair[1].nids[-2]

                adj_node1 = self.nodes.get(adj_nid1)
                adj_node2 = self.nodes.get(adj_nid2)
                angle_to_node1 = math.degrees(shared_node.angle_to(adj_node1))
                angle_to_node2 = math.degrees(shared_node.angle_to(adj_node2))
                if abs(abs(angle_to_node1)-abs(angle_to_node2)) > 90:
                    # Paths are connected but they are not parallel lines
                    continue
                if(pair[0] == pair[1]):
                    # Don't merge two ways that are the same
                    continue
            filtered_parallel_pairs.append(pair)
        return [(streets[pair[0]].id, streets[pair[1]].id) for pair in filtered_parallel_pairs]

    def segment_parallel_streets(self, street_pair):
        """
<<<<<<< HEAD
        First find parts of the street pairs that you want to merge (you don't want to merge entire streets
        because, for example, one could be much longer than the other and it doesn't make sense to merge
        :param street_pair: A pair of street ids or street objects
        :return: A set of three lists; overlapping_segment, street1_segmentation, street2_segmentation
=======
        node1 = self.get_node(way.nids[0])
        node2 = self.get_node(way.nids[-1])
        try:
            assert node1 is not None
            assert node2 is not None
            distance = node1.distance_to(node2)
        except AssertionError:
            log.debug("Network.get_distance(): Debug")
        return distance

    def join_connected_ways(self, segments_to_merge):
>>>>>>> 8508b555
        """

        if type(street_pair[0]) == StringType:
            street_pair = [self.get_way(street_pair[0]), self.get_way(street_pair[1])]

        # Take the two points from street_pair[0], and use it as a base vector.
        # Project all the points along the base vector and sort them.
        base_node0 = self.nodes.get(street_pair[0].nids[0])
        base_node1 = self.nodes.get(street_pair[0].nids[-1])
        base_vector = base_node0.vector_to(base_node1, normalize=True)

        def cmp_with_projection(n1, n2):
            dot_product1 = np.dot(n1.vector(), base_vector)
            dot_product2 = np.dot(n2.vector(), base_vector)
            if dot_product1 < dot_product2:
                return -1
            elif dot_product2 < dot_product1:
                return 1
            else:
<<<<<<< HEAD
                return 0

        # check if the nodes in the second street is in the right order
        street_2_nodes = [self.nodes.get(nid) for nid in street_pair[1].nids]
        sorted_street2_nodes = sorted(street_2_nodes, cmp=cmp_with_projection)
        if street_2_nodes[0].id != sorted_street2_nodes[0].id:
            street_pair[1].nids = list(reversed(street_pair[1].nids))

        # Get all the nodes in both streets and store them in a list
        all_nodes = [self.nodes.get(nid) for nid in street_pair[0].nids] + [self.nodes.get(nid) for nid in street_pair[1].nids]
        # Sort the nodes in the list by longitude
        all_nodes = sorted(all_nodes, cmp=cmp_with_projection)
        # Store the node IDs in another list
        all_nids = [node.id for node in all_nodes]

        # Condition in list comprehension
        # http://stackoverflow.com/questions/4260280/python-if-else-in-list-comprehension
        all_nids_street_indices = [0 if nid in street_pair[0].nids else 1 for nid in all_nids]

        # Return if they are not actually parallel

=======
                new_segments_to_merge.append(pair)
        return new_segments_to_merge

    def merge_nodes(self, distance_threshold=15):
        """
        Remove nodes that are close to intersection nodes. Then merge nodes that are
        close to each other.
        """
        for street in self.get_ways():
            # if len(street.nids) < 2:
            if len(street.get_node_ids()) <= 2:
                # Skip. You should not merge two intersection nodes
                continue

            start = self.get_node(street.nids[0])
            end = self.get_node(street.nids[-1])

            # Merge the nodes around the beginning of the street
            for nid in street.get_node_ids()[1:-1]:
                target = self.get_node(nid)
                distance = start.distance_to(target)
                if distance < distance_threshold:
                    self.remove_node(nid)
                else:
                    break

            if len(street.get_node_ids()) <= 2:
                # Continue if you merged everything other than intersection nodes
                continue

            # merge the nodes that are around the end of the street
            for nid in street.get_node_ids()[-2:0:-1]:
                target = self.get_node(nid)
                distance = end.distance_to(target)
                if distance < distance_threshold:
                    self.remove_node(nid)
                else:
                    break

            # Merge nodes in between if necessary...
            while True:
                nids = street.get_node_ids()[1:-1]
                do_break = True
                for nid1, nid2 in window(nids, 2):
                    node1 = self.get_node(nid1)
                    node2 = self.get_node(nid2)
                    if node1.distance_to(node2) < distance_threshold:
                        new_node = self.create_node(None, (node1.lat + node2.lat) / 2, (node1.lng + node2.lng) / 2)

                        way_ids = node1.get_way_ids() + node2.get_way_ids()
                        new_node.append_ways(way_ids)

                        idx = street.nids.index(node1.id)
                        street.insert_node(idx, new_node.id)
                        try:
                            street.remove_node(node1)
                            street.remove_node(node2)
                        except AttributeError:
                            print street
                            raise
                        do_break = False
                        break
                if do_break:
                    break
>>>>>>> 8508b555

        all_nids_street_switch = [idx_pair[0] != idx_pair[1] for idx_pair in window(all_nids_street_indices, 2)]

        if all_nids[0] == all_nids[1]:
            # The case where the first node of each segments are same

            # Find the first occurrence of True in the list
            end_idx = len(all_nids_street_switch) - 1 - all_nids_street_switch[::-1].index(True)
            # end_idx = all_nids_street_switch.index(True)
            overlapping_segment = all_nids[1:end_idx + 1]

            street1_nid = all_nids[end_idx]
            if street1_nid in street_pair[0].nids:
                # A node from street1 comes first

                street2_nid = all_nids[end_idx + 1]
                street1_nid_idx = street_pair[0].nids.index(street1_nid)
                street2_nid_idx = street_pair[1].nids.index(street2_nid)

                street2_node2_nid = street_pair[1].nids[street2_nid_idx - 1]
                street2_node2 = self.get_node(street2_node2_nid)
                street2_node1 = self.get_node(street2_nid)
                street1_node = self.get_node(street1_nid)
                line = points_to_line((street2_node1.lng, street2_node1.lat), (street2_node2.lng, street2_node2.lat))
                foot_lng, foot_lat = foot(street1_node.lng, street1_node.lat, line[0], line[1], line[2])
                foot_node = self.create_node(None, foot_lat, foot_lng)
                street_pair[1].insert_node(street2_nid_idx, foot_node.id)
            else:
                # A node from street2 comes first
                street1_nid = all_nids[end_idx + 1]
                street2_nid = all_nids[end_idx]
                street1_nid_idx = street_pair[0].nids.index(street1_nid)
                street2_nid_idx = street_pair[1].nids.index(street2_nid)

                street1_node2_nid = street_pair[0].nids[street1_nid_idx - 1]
                street1_node2 = self.get_node(street1_node2_nid)
                street1_node1 = self.get_node(street1_nid)
                street2_node = self.get_node(street2_nid)
                line = points_to_line((street1_node1.lng, street1_node1.lat), (street1_node2.lng, street1_node2.lat))
                foot_lng, foot_lat = foot(street2_node.lng, street2_node.lat, line[0], line[1], line[2])
                foot_node = self.create_node(None, foot_lat, foot_lng)
                street_pair[0].insert_node(street1_nid_idx, foot_node.id)

            overlapping_segment.append(foot_node.id)
            street1_segmentation = [[],
                                    street_pair[0].nids[:street1_nid_idx + 1],
                                    street_pair[0].nids[street1_nid_idx + 1:]]
            # Street 2 is also divided into three segments - beginning segment, overlapping segment, and end segment
            street2_segmentation = [[],
                                    street_pair[1].nids[:street2_nid_idx + 1],
                                    street_pair[1].nids[street2_nid_idx + 1:]]

            if len(street1_segmentation[2]) > 0:
                street1_segmentation[2].insert(0, street1_segmentation[1][-1])
            if len(street2_segmentation[2]) > 0:
                street2_segmentation[2].insert(0, street2_segmentation[1][-1])
            return overlapping_segment, street1_segmentation, street2_segmentation
        elif all_nids[-1] == all_nids[-2]:
            # The case where the last node of each segments are same
            # Find the first occurrence of True in the list
            begin_idx = all_nids_street_switch.index(True)

            # end_idx = all_nids_street_switch.index(True)
            overlapping_segment = all_nids[begin_idx + 1:-1]

            street1_nid = all_nids[begin_idx]
            if street1_nid in street_pair[0].nids:
                # A node from street1 comes first

                street2_nid = all_nids[begin_idx + 1]
                street1_nid_idx = street_pair[0].nids.index(street1_nid)
                street2_nid_idx = street_pair[1].nids.index(street2_nid)

                street1_node2_nid = street_pair[0].nids[street1_nid_idx - 1]
                street1_node2 = self.get_node(street1_node2_nid)
                street1_node1 = self.get_node(street1_nid)
                street2_node = self.get_node(street2_nid)
                line = points_to_line((street1_node1.lng, street1_node1.lat), (street1_node2.lng, street1_node2.lat))
                foot_lng, foot_lat = foot(street2_node.lng, street2_node.lat, line[0], line[1], line[2])
                foot_node = self.create_node(None, foot_lat, foot_lng)
                street_pair[0].insert_node(street1_nid_idx + 1, foot_node.id)

                street1_nid_idx += 1
            else:
                # A node from street2 comes first
                street1_nid = all_nids[begin_idx + 1]
                street2_nid = all_nids[begin_idx]
                street1_nid_idx = street_pair[0].nids.index(street1_nid)
                street2_nid_idx = street_pair[1].nids.index(street2_nid)

                street2_node2_nid = street_pair[1].nids[street2_nid_idx - 1]
                street2_node2 = self.get_node(street2_node2_nid)
                street2_node1 = self.get_node(street2_nid)
                street1_node = self.get_node(street1_nid)
                line = points_to_line((street2_node1.lng, street2_node1.lat), (street2_node2.lng, street2_node2.lat))
                foot_lng, foot_lat = foot(street1_node.lng, street1_node.lat, line[0], line[1], line[2])
                foot_node = self.create_node(None, foot_lat, foot_lng)
                street_pair[1].insert_node(street2_nid_idx + 1, foot_node.id)
                street2_nid_idx += 1

            overlapping_segment.insert(0, foot_node.id)

            street1_segmentation = [street_pair[0].nids[:street1_nid_idx],
                                    street_pair[0].nids[street1_nid_idx:],
                                    []]
            # Street 2 is also divided into three segments - beginning segment, overlapping segment, and end segment
            street2_segmentation = [street_pair[1].nids[:street2_nid_idx],
                                    street_pair[1].nids[street2_nid_idx:],
                                    []]

            if len(street1_segmentation[0]) > 0:
                street1_segmentation[0].append(street1_segmentation[1][0])
            if len(street2_segmentation[0]) > 0:
                street2_segmentation[0].append(street2_segmentation[1][0])
            return overlapping_segment, street1_segmentation, street2_segmentation
        else:
            # Other cases (i.e., segments do not intersect)

            # Find the first occurrence of True in the list
            begin_idx = all_nids_street_switch.index(True)

            # Find the last occurrence of True in the list
            end_idx = len(all_nids_street_switch) - 1 - all_nids_street_switch[::-1].index(True)

            overlapping_segment = all_nids[begin_idx + 1:end_idx + 1]

            begin_nid = all_nids[begin_idx]
            if begin_nid in street_pair[0].nids:
                street1_begin_nid = begin_nid
                street2_begin_nid = all_nids[begin_idx + 1]
            else:
                street1_begin_nid = all_nids[begin_idx + 1]
                street2_begin_nid = begin_nid
            street1_begin_idx = street_pair[0].nids.index(street1_begin_nid)
            street2_begin_idx = street_pair[1].nids.index(street2_begin_nid)

            # Create a foot from a first node to the segment on the other side
            if begin_nid in street_pair[1].nids:
                begin_node = self.get_node(begin_nid)
                street2_node_2 = self.get_node(street2_begin_nid)
                street2_node_1_nid = street_pair[1].nids[street2_begin_idx - 1]
                street2_node_1 = self.get_node(street2_node_1_nid)
                line = points_to_line((street2_node_1.lng, street2_node_1.lat), (street2_node_2.lng, street2_node_2.lat))
                foot_lng, foot_lat = foot(begin_node.lng, begin_node.lat, line[0], line[1], line[2])
                foot_node = self.create_node(None, foot_lat, foot_lng)
                street_pair[1].insert_node(street2_begin_idx + 1, foot_node.id)
                street2_begin_idx += 1
            else:
                begin_node = self.get_node(begin_nid)
                street1_node_2 = self.get_node(street2_begin_nid)
                street1_node_1_nid = street_pair[0].nids[street1_begin_idx - 1]
                street1_node_1 = self.get_node(street1_node_1_nid)
                line = points_to_line((street1_node_1.lng, street1_node_1.lat), (street1_node_2.lng, street1_node_2.lat))
                foot_lng, foot_lat = foot(begin_node.lng, begin_node.lat, line[0], line[1], line[2])
                foot_node = self.create_node(None, foot_lat, foot_lng)
                street_pair[0].insert_node(street1_begin_idx, foot_node.id)
                street1_begin_idx += 1
            overlapping_segment.insert(0, foot_node.id)

            end_nid = all_nids[end_idx]
            if end_nid in street_pair[0].nids:
                street1_end_nid = end_nid
                street2_end_nid = all_nids[end_idx + 1]
            else:
                street1_end_nid = all_nids[end_idx + 1]
                street2_end_nid = end_nid
            street1_end_idx = street_pair[0].nids.index(street1_end_nid)
            street2_end_idx = street_pair[1].nids.index(street2_end_nid)

            # Create a foot from the last node to the segment on the other side
            if end_nid in street_pair[0].nids:
                end_node = self.get_node(end_nid)
                street2_node_2 = self.get_node(street2_end_nid)
                street2_node_1_nid = street_pair[1].nids[street2_end_idx - 1]
                street2_node_1 = self.get_node(street2_node_1_nid)
                line = points_to_line((street2_node_1.lng, street2_node_1.lat), (street2_node_2.lng, street2_node_2.lat))
                foot_lng, foot_lat = foot(end_node.lng, end_node.lat, line[0], line[1], line[2])
                foot_node = self.create_node(None, foot_lat, foot_lng)
                street_pair[1].insert_node(street2_end_idx, foot_node.id)
                # street2_end_idx -= 2
            else:
                end_node = self.get_node(end_nid)
                street1_node_2 = self.get_node(street2_end_nid)
                street1_node_1_nid = street_pair[0].nids[street1_end_idx - 1]
                street1_node_1 = self.get_node(street1_node_1_nid)
                line = points_to_line((street1_node_1.lng, street1_node_1.lat), (street1_node_2.lng, street1_node_2.lat))
                foot_lng, foot_lat = foot(end_node.lng, end_node.lat, line[0], line[1], line[2])
                foot_node = self.create_node(None, foot_lat, foot_lng)
                street_pair[0].insert_node(street1_end_idx, foot_node.id)
                # street1_end_idx -= 2
            overlapping_segment.append(foot_node.id)

            # Street 1 is divided into three segments - beginning segment, overlapping segment, and end segment
            street1_segmentation = [street_pair[0].nids[:street1_begin_idx],
                                    street_pair[0].nids[street1_begin_idx:street1_end_idx + 1],
                                    street_pair[0].nids[street1_end_idx + 1:]]
            # Street 2 is also divided into three segments - beginning segment, overlapping segment, and end segment
            street2_segmentation = [street_pair[1].nids[:street2_begin_idx],
                                    street_pair[1].nids[street2_begin_idx:street2_end_idx + 1],
                                    street_pair[1].nids[street2_end_idx + 1:]]

            # If street 1 has a beginning segment...
            if street1_segmentation[0]:
                street1_segmentation[0].append(street1_segmentation[1][0])
            # If street 1 has an ending segment...
            if street1_segmentation[2]:
                street1_segmentation[2].insert(0, street1_segmentation[1][-1])
            # If street 2 has a beginning segment...
            if street2_segmentation[0]:
                try:
                    street2_segmentation[0].append(street2_segmentation[1][0])
                except IndexError:
                    log.debug("Debug")
                # if street2_segmentation[1]:
                #     street2_segmentation[0].append(street2_segmentation[1][0])
                # elif street2_segmentation[2]:
                #     street2_segmentation[0].append(street2_segmentation[2][0])
            # If street 2 has an ending segment...
            if street2_segmentation[2]:
                try:
                    street2_segmentation[2].insert(0, street2_segmentation[1][-1])
                except IndexError:
                    log.debug("Debug")
                # if street2_segmentation[1]:
                #     street2_segmentation[2].insert(0, street2_segmentation[1][-1])
                # elif street2_segmentation[0]:
                #     street2_segmentation[2].insert(0, street2_segmentation[0][-1])

            return overlapping_segment, street1_segmentation, street2_segmentation

    def merge_parallel_street_segments(self, parallel_pairs):
        """
        Note: Maybe I don't even have to merge any path (which breaks the original street network data structure.
        Instead, I can mark ways that have parallel neighbors not make sidewalks on both sides...

        :param parallel_pairs: pairs of street_ids.
        Todo: This method needs to be optimized using some spatial data structure (e.g., r*-tree) and other metadata..
        # Expand streets into rectangles, then find intersections between them.
        # http://gis.stackexchange.com/questions/90055/how-to-find-if-two-polygons-intersect-in-python
        """
        streets_to_remove = []

        # Merge parallel pairs
        for pair in parallel_pairs:
            #####
            try:
                street_pair = (self.ways.get(pair[0]), self.ways.get(pair[1]))

                # First find parts of the street pairs that you want to merge (you don't want to merge entire streets
                # because, for example, one could be much longer than the other and it doesn't make sense to merge
                # subset_nids is the overlapping segment
                subset_nids, street1_segment, street2_segment = self.segment_parallel_streets((street_pair[0], street_pair[1]))

                # If there is no overlapping segment, skip this merge
                if not subset_nids:
                    continue

                # Get two parallel segments and the distance between them
                try:
                    street1_node = self.nodes.get(street1_segment[1][0])
                    street2_node = self.nodes.get(street2_segment[1][0])
                except IndexError:
                    log.exception("Warning! Segment to merge was empty for one or both streets, so skipping this merge...")
                    continue
                street1_end_node = self.nodes.get(street1_segment[1][-1])
                street2_end_node = self.nodes.get(street2_segment[1][-1])

                LS_street1 = LineString((street1_node.location(), street1_end_node.location()))
                LS_street2 = LineString((street2_node.location(), street2_end_node.location()))
                distance = LS_street1.distance(LS_street2) / 2

                # Merge streets
                node_to = {}
                new_street_nids = []
                street1_idx = 0
                street2_idx = 0
                # First node of middle segment
                street1_nid = street1_segment[1][0]  # First node of the middle segment of street 1
                street2_nid = street2_segment[1][0]  # First node of the middle segment of street 2
                for nid in subset_nids:
                    try:
                        if nid == street1_nid:
                            street1_idx += 1
                            street1_nid = street1_segment[1][street1_idx]

                            node = self.nodes.get(nid)
                            opposite_node_1 = self.nodes.get(street2_nid)
                            opposite_node_2_nid = street2_segment[1][street2_idx + 1]
                            opposite_node_2 = self.nodes.get(opposite_node_2_nid)

                        else:
                            street2_idx += 1
                            street2_nid = self.ways.get(pair[1]).nids[street2_idx]

                            node = self.nodes.get(nid)
                            opposite_node_1 = self.nodes.get(street1_nid)
                            opposite_node_2_nid = street1_segment[1][street1_idx + 1]
                            opposite_node_2 = self.nodes.get(opposite_node_2_nid)

                        v = opposite_node_1.vector_to(opposite_node_2, normalize=True)
                        v2 = opposite_node_1.vector_to(node, normalize=True)
                        if np.cross(v, v2) > 0:
                            normal = np.array([v[1], v[0]])
                        else:
                            normal = np.array([- v[1], v[0]])
                        new_position = node.location() + normal * distance

                        new_node = self.create_node(None, new_position[0], new_position[1])
                        new_street_nids.append(new_node.id)
                    except IndexError:
                        # Take care of the last node.
                        # Use the previous perpendicular vector but reverse the direction
                        node = self.nodes.get(nid)
                        new_position = node.location() - normal * distance
                        # new_node = Node(None, new_position[0], new_position[1])
                        # self.add_node(new_node)

                        new_node = self.create_node(None, new_position[0], new_position[1])
                        new_street_nids.append(new_node.id)

                # log.debug(pair)
                # node_to[subset_nids[0]] = new_street_nids[0]
                # node_to[subset_nids[-1]] = new_street_nids[-1]

                merged_street = self.create_street(None, new_street_nids)
                merged_street.distance_to_sidewalk *= 2

                # self.simplify(merged_street.id, 0.1)
                streets_to_remove.append(street_pair[0].id)
                streets_to_remove.append(street_pair[1].id)

                # Create streets from the unmerged nodes.
                # Todo for KH: I think this part of the code can be prettier
                # if street1_segment[0] or street2_segment[0]:
                #     if street1_segment[0] and street2_segment[0]:
                #         if street1_segment[0][0] == street2_segment[0][0]:
                #             # The two segments street1 and street2 share a common node. Just connect one of them to the
                #             # new merged street.
                #             if subset_nids[0] in street1_segment[1]:
                #                 street1_segment[0][-1] = node_to[street1_segment[0][-1]]
                #                 self.create_street(None, street1_segment[0])
                #             else:
                #                 street2_segment[0][-1] = node_to[street2_segment[0][-1]]
                #                 self.create_street(None, street2_segment[0])
                #         else:
                #             # Both street1_segment and street2_segment exist, but they do not share a common node
                #             street1_segment[0][-1] = node_to[street1_segment[0][-1]]
                #             street2_segment[0][-1] = node_to[street2_segment[0][-1]]
                #             try:
                #                 self.create_street(None, street1_segment[0])
                #                 self.create_street(None, street2_segment[0])
                #             except KeyError:
                #                 print("Debug")
                #
                #     elif street1_segment[0]:
                #         # Only street1_segment exists
                #         try:
                #
                #             street1_segment[0][-1] = node_to[street1_segment[0][-1]]
                #         except KeyError:
                #             print "Debug"
                #         self.create_street(None, street1_segment[0])
                #     else:
                #         # Only street2_segment exists
                #         try:
                #             street2_segment[0][-1] = node_to[street2_segment[0][-1]]
                #             # Todo: Bug: Sometimes the node_to dictionary does not contain street2_segment[0][-1] causing error. Use the wilson.osm
                #             self.create_street(None, street2_segment[0])
                #         except KeyError:
                #             print("Debug")

        #         if street1_segment[2] or street2_segment[2]:
        #             if street1_segment[2] and street2_segment[2]:
        #                 if street1_segment[2][-1] == street2_segment[2][-1]:
        #                     # The two segments street1 and street2 share a common node. Just connect one of them to the
        #                     # new merged street.
        #                     if subset_nids[-1] in street1_segment[1]:
        #                         street1_segment[2][0] = node_to[subset_nids[-1]]
        #                         self.create_street(None, street1_segment[2])
        #                     else:
        #                         street2_segment[2][0] = node_to[subset_nids[-1]]
        #                         self.create_street(None, street2_segment[2])
        #                 else:
        #                     # Both street1_segment and street2_segment exist, but they do not share a common node
        #                     street1_segment[2][0] = node_to[subset_nids[-1]]
        #                     street2_segment[2][0] = node_to[subset_nids[-1]]
        #                     self.create_street(None, street1_segment[2])
        #                     self.create_street(None, street2_segment[2])
        #             elif street1_segment[2]:
        #                 # Only street1_segment exists
        #                 street1_segment[2][0] = node_to[subset_nids[-1]]
        #                 self.create_street(None, street1_segment[2])
        #             else:
        #                 # Only street2_segment exists
        #                 street2_segment[2][0] = node_to[subset_nids[-1]]
        #                 self.create_street(None, street2_segment[2])
        #
            except Exception as e:
                log.exception("Something went wrong while merging street segment, so skipping...")
                continue
            ######
        # for street_id in set(streets_to_remove):
        #     for nid in self.ways.get(street_id).nids:
        #         node = self.nodes.get(nid)
        #         for parent in node.way_ids:
        #             if not parent in streets_to_remove:
        #                 # FIXME Add the node to the way we're about to add
        #                 pass
        #     self.remove_way(street_id)
        return

    def merge_parallel_street_segments2(self):
        ways_to_remove = []
        streets = self.ways.get_list()
        street_combinations = combinations(streets, 2)

        segments_to_merge = []
        for street1, street2 in street_combinations:
            if self.parallel(street1, street2) and not street1.on_same_street(street2):
                street1.merge(street2)
                segments_to_merge.append((street1.id, street2.id))
                ways_to_remove.append(street1.id)
                ways_to_remove.append(street2.id)

        for way_id in set(ways_to_remove):
            self.remove_way(way_id)
            self.join_connected_ways(segments_to_merge)
    def find_streets_to_merge(self):
        log.debug("Finding streets to merge, using kdtree")
        streets = self.get_ways()

    def merge_parallel_street_segments3(self, threshold=0.5):
        """
        My freaking third attempt to merge parallel segemnts.
        :param threshold:
        :return:
        """
        log.debug("Start merging the streets.")
        streets = self.get_ways()

        while True:
            streets = sorted(streets, key=lambda x: self.get_node(x.nids[0]).lat)
            do_break = True
            for street1 in streets:

                overlap_list = []  # store tuples of (index, area_overlap pair)
                for street2 in streets:
                    if street1 == street2 or set(street1.nids) == set(street2.nids):
                        continue

                    # If street1 and street2 overlaps, calculate the overlap value (divided by poly area)
                    # and store it into overlap list
                    if self.parallel(street1, street2) and not street1.on_same_street(street2):
                        street1_nodes = street1.get_nodes()
                        street2_nodes = street2.get_nodes()
                        node1_1, node1_2 = street1_nodes[0], street1_nodes[-1]
                        node2_1, node2_2 = street2_nodes[0], street2_nodes[-1]
                        poly1 = self.nodes.create_polygon(node1_1, node1_2)
                        poly2 = self.nodes.create_polygon(node2_1, node2_2)
                        area_intersection = poly1.intersection(poly2).area
                        my_area = max(area_intersection / poly1.area, area_intersection / poly2.area)
                        overlap_list.append((my_area, street2))

                # Merge the streets that have the largest overlap (that has overlap over 0.5)
                # and remove unnecessary streets
                overlap_list.sort(key=lambda x: - x[0])
                if overlap_list and overlap_list[0][0] > threshold:
                    street2 = overlap_list[0][1]
                    merged_nodes_list = self.merge_streets(street1, street2)

                    # Add the new nodes into this network
                    flattened = []
                    for nodes in merged_nodes_list:
                        flattened += nodes
                    flattened = list(set(flattened))
                    self.add_nodes(flattened)

                    # Create streets from the new nodes
                    new_streets = []
                    for nodes in merged_nodes_list:
                        new_node_ids = [node.id for node in nodes]
                        new_street = self.create_street(None, new_node_ids)
                        new_street.add_original_ways(street1.get_original_ways())
                        new_street.add_original_ways(street2.get_original_ways())
                        new_streets.append(new_street)

                    streets.remove(street1)
                    streets.remove(street2)

                    self.remove_way(street1.id)
                    self.remove_way(street2.id)
                    for new_street in new_streets:
                        streets.append(new_street)

                    do_break = False
            if do_break:
                break
<<<<<<< HEAD
=======

    def merge_streets(self, street1, street2):
        """
        Merge two streets. You should pass two parallel segments.

        :param street1: A Street object
        :param street2: Anotehr Street object
        :return: A list of lists of nodes
        """
        # Create a base vector that defines the direction of a parallel line
        nodes1 = [self.get_node(nid) for nid in street1.get_node_ids()]
        nodes2 = [self.get_node(nid) for nid in street2.get_node_ids()]
        v1 = nodes1[0].vector_to(nodes1[-1], normalize=True)
        v2 = nodes2[0].vector_to(nodes2[-1], normalize=True)

        if np.dot(v1, v2) < 0:
            v2 = - v2
        base_vector = v1 + v2
        base_vector /= np.linalg.norm(base_vector)

        # Create a node that serves as an origin. First take an average coordinate of nodes in each ways.
        # Then take average of the two average coordinates that I've just calculated.
        lat_origin1, lng_origin1, lat_origin2, lng_origin2 = 0, 0, 0, 0
        for node in nodes1:
            lat_origin1 += node.lat
            lng_origin1 += node.lng
        lat_origin1 /= len(nodes1)
        lng_origin1 /= len(nodes1)
        for node in nodes2:
            lat_origin2 += node.lat
            lng_origin2 += node.lng
        lat_origin2 /= len(nodes2)
        lng_origin2 /= len(nodes2)

        lat_origin, lng_origin = (lat_origin1 + lat_origin2) / 2, (lng_origin1 + lng_origin2) / 2
        origin = Node(None, lat_origin, lng_origin)

        # Merge two ways. It will find a segment between the two segments that are passed to this method.
        # Segment the merged nodes into couple of lists of nodes.
        new_nodes = []
        for node in set(nodes1 + nodes2):
            vec = origin.vector_to(node)
            d = np.dot(base_vector, vec)
            lat_new, lng_new = origin.vector() + d * base_vector
            node_new = self.create_node(node.id, lat_new, lng_new)
            # node_new = Node(node.id, lat_new, lng_new)
            node_new.made_from.append(node)
            node_new.append_ways(node.get_way_ids())
            new_nodes.append(node_new)

        def cmp_with_projection(n1, n2):
            dot_product1 = np.dot(n1.vector(), base_vector)
            dot_product2 = np.dot(n2.vector(), base_vector)
            if dot_product1 < dot_product2:
                return -1
            elif dot_product2 < dot_product1:
                return 1
            else:
                return 0

        new_nodes = sorted(new_nodes, cmp=cmp_with_projection)
        new_nids = [node.id for node in new_nodes]
        indices = [new_nids.index(nid) for nid in [street1.nids[0], street1.nids[-1], street2.nids[0], street2.nids[-1]]]
        indices = sorted(list(set(indices)))

        # Segmenting nodes into couple of sets
        ret = []
        if len(indices) == 4:
            ret.append(new_nodes[:indices[1] + 1])
            ret.append(new_nodes[indices[1]:indices[2] + 1])
            ret.append(new_nodes[indices[2]:])
        elif len(indices) == 3:
            ret.append(new_nodes[:indices[1] + 1])
            ret.append(new_nodes[indices[1]:])
        else:
            assert len(indices) == 2
            ret.append(new_nodes)

        return ret

    def parallel(self, way1, way2, threshold=10.):
        """
        Checks if two ways are parallel to each other
        :param way1:
        :param way2:
        :return:
        """
        if type(way1) == StringType:
            way1 = self.get_way(way1)
            way2 = self.get_way(way2)

        node1_1 = self.get_node(way1.nids[0])
        node1_2 = self.get_node(way1.nids[-1])
        node2_1 = self.get_node(way2.nids[0])
        node2_2 = self.get_node(way2.nids[-1])

        if node1_1 is None or node1_2 is None or node2_1 is None or node2_2 is None:
            return False

        # Check if the way is cyclic
        if node1_1 == node1_2:
            node1_2 = self.get_node(way1.nids[-2])
        elif node2_1 == node2_2:
            node2_2 = self.get_node(way2.nids[-2])

        # Not sure why this happens... I'll need to check. Todo
        if node1_1 == node1_2:
            return False
        if node2_1 == node2_2:
            return False
        assert node1_1 != node1_2
        assert node2_1 != node2_2
        # Create polygons and get angles of ways
        poly1 = self.nodes.create_polygon(node1_1, node1_2)
        poly2 = self.nodes.create_polygon(node2_1, node2_2)

        angle1 = way1.angle()
        angle2 = way2.angle()
        angle_diff = (angle1 - angle2 + 360) % 360
        angle_diff = min(angle_diff, 360 - angle_diff)
        is_parallel = angle_diff < threshold or angle_diff > 180 - threshold
        try:
            does_intersect = poly1.intersects(poly2)
        except ValueError:
            raise
        return is_parallel and does_intersect

    def preprocess(self):
        """
        Preprocess and clean up the data

        """
        # print("Finding parallel street segments" + str(datetime.now()))
        # # parallel_segments = self.find_parallel_street_segments()
        # print("Finished finding parallel street segments" + str(datetime.now()))
        # # parallel_segments_filtered = self.join_connected_ways(parallel_segments)
        # print("Begin merging parallel street segments" + str(datetime.now()))
        # self.merge_parallel_street_segments(parallel_segments_filtered)

        self.split_streets()
        self.update_node_cardinality()
        self.merge_nodes()
        self.clean_street_segmentation()
        self.merge_parallel_street_segments3()

        # Clean up
        self.remove_short_segments()  # remove short segments
        self.merge_nodes()

        for node in self.get_nodes():
            node.way_ids = []
        for way in self.ways.get_list():
            if len(way.nids) < 2:
                self.remove_way(way.id)
            else:
                for nid in way.get_node_ids():
                    node = self.get_node(nid)
                    node.append_way(way.id)
        self.nodes.clean()  # Remove nodes that are not connected to anything.
        self.clean_street_segmentation()

    def remove_short_segments(self, distance_threshold=15):
        """
        Remove very short segments that have length below the passed threshold. This method assumes that there are no
        intersection nodes except for the two nodes at the both ends.

        :param distance_threshold: A ditance threshold in meters.
        """
        for way in self.get_ways():
            d = self.get_distance(way)

            if d < distance_threshold:
                node1 = self.get_node(way.nids[0])
                node2 = self.get_node(way.nids[-1])
                new_node = self.create_node(None, (node1.lat + node2.lat) / 2, (node1.lng + node2.lng) / 2)
                assert new_node.id in self.nodes.nodes

                # Go through all the ways that are connected to node1 (and node 2), then switch node1's nid with
                # the new node's nid.
                way_ids = set(node1.get_way_ids() + node2.get_way_ids())
                for way_id in way_ids:
                    if way_id != way.id:
                        temp_way = self.get_way(way_id)
                        if not temp_way:
                            continue

                        try:
                            # two nodes that I'm deleting are in this way as well. Not sure why this happens
                            assert (node1.id in temp_way.nids) != (node2.id in temp_way.nids)
                        except AssertionError:
                            # log.debug("Debug")
                            pass

                        if node1.id in temp_way.nids:
                            temp_way.swap_nodes(node1.id, new_node.id)
                        if node2.id in temp_way.nids:
                            temp_way.swap_nodes(node2.id, new_node.id)
                        new_node.append_way(way_id)

                node1.remove_way_id(way.id)
                node2.remove_way_id(way.id)
                self.remove_way(way.id)

    def segment_parallel_streets(self, street_pair):
        """
        First find parts of the street pairs that you want to merge (you don't want to merge entire streets
        because, for example, one could be much longer than the other and it doesn't make sense to merge
        :param street_pair: A pair of street ids or street objects
        :return: A set of three lists; overlapping_segment, street1_segmentation, street2_segmentation
        """

        if type(street_pair[0]) == StringType:
            street_pair = [self.get_way(street_pair[0]), self.get_way(street_pair[1])]

        # Take the two points from street_pair[0], and use it as a base vector.
        # Project all the points along the base vector and sort them.
        base_node0 = self.nodes.get(street_pair[0].nids[0])
        base_node1 = self.nodes.get(street_pair[0].nids[-1])
        base_vector = base_node0.vector_to(base_node1, normalize=True)

        def cmp_with_projection(n1, n2):
            dot_product1 = np.dot(n1.vector(), base_vector)
            dot_product2 = np.dot(n2.vector(), base_vector)
            if dot_product1 < dot_product2:
                return -1
            elif dot_product2 < dot_product1:
                return 1
            else:
                return 0

        # check if the nodes in the second street is in the right order
        street_2_nodes = [self.nodes.get(nid) for nid in street_pair[1].nids]
        sorted_street2_nodes = sorted(street_2_nodes, cmp=cmp_with_projection)
        if street_2_nodes[0].id != sorted_street2_nodes[0].id:
            street_pair[1].nids = list(reversed(street_pair[1].nids))

        # Get all the nodes in both streets and store them in a list
        all_nodes = [self.nodes.get(nid) for nid in street_pair[0].nids] + [self.nodes.get(nid) for nid in street_pair[1].nids]
        # Sort the nodes in the list by longitude
        all_nodes = sorted(all_nodes, cmp=cmp_with_projection)
        # Store the node IDs in another list
        all_nids = [node.id for node in all_nodes]

        # Condition in list comprehension
        # http://stackoverflow.com/questions/4260280/python-if-else-in-list-comprehension
        all_nids_street_indices = [0 if nid in street_pair[0].nids else 1 for nid in all_nids]

        # Return if they are not actually parallel


        all_nids_street_switch = [idx_pair[0] != idx_pair[1] for idx_pair in window(all_nids_street_indices, 2)]

        if all_nids[0] == all_nids[1]:
            # The case where the first node of each segments are same

            # Find the first occurrence of True in the list
            end_idx = len(all_nids_street_switch) - 1 - all_nids_street_switch[::-1].index(True)
            # end_idx = all_nids_street_switch.index(True)
            overlapping_segment = all_nids[1:end_idx + 1]

            street1_nid = all_nids[end_idx]
            if street1_nid in street_pair[0].nids:
                # A node from street1 comes first

                street2_nid = all_nids[end_idx + 1]
                street1_nid_idx = street_pair[0].nids.index(street1_nid)
                street2_nid_idx = street_pair[1].nids.index(street2_nid)

                street2_node2_nid = street_pair[1].nids[street2_nid_idx - 1]
                street2_node2 = self.get_node(street2_node2_nid)
                street2_node1 = self.get_node(street2_nid)
                street1_node = self.get_node(street1_nid)
                line = points_to_line((street2_node1.lng, street2_node1.lat), (street2_node2.lng, street2_node2.lat))
                foot_lng, foot_lat = foot(street1_node.lng, street1_node.lat, line[0], line[1], line[2])
                foot_node = self.create_node(None, foot_lat, foot_lng)
                street_pair[1].insert_node(street2_nid_idx, foot_node.id)
            else:
                # A node from street2 comes first
                street1_nid = all_nids[end_idx + 1]
                street2_nid = all_nids[end_idx]
                street1_nid_idx = street_pair[0].nids.index(street1_nid)
                street2_nid_idx = street_pair[1].nids.index(street2_nid)

                street1_node2_nid = street_pair[0].nids[street1_nid_idx - 1]
                street1_node2 = self.get_node(street1_node2_nid)
                street1_node1 = self.get_node(street1_nid)
                street2_node = self.get_node(street2_nid)
                line = points_to_line((street1_node1.lng, street1_node1.lat), (street1_node2.lng, street1_node2.lat))
                foot_lng, foot_lat = foot(street2_node.lng, street2_node.lat, line[0], line[1], line[2])
                foot_node = self.create_node(None, foot_lat, foot_lng)
                street_pair[0].insert_node(street1_nid_idx, foot_node.id)

            overlapping_segment.append(foot_node.id)
            street1_segmentation = [[],
                                    street_pair[0].nids[:street1_nid_idx + 1],
                                    street_pair[0].nids[street1_nid_idx + 1:]]
            # Street 2 is also divided into three segments - beginning segment, overlapping segment, and end segment
            street2_segmentation = [[],
                                    street_pair[1].nids[:street2_nid_idx + 1],
                                    street_pair[1].nids[street2_nid_idx + 1:]]

            if len(street1_segmentation[2]) > 0:
                street1_segmentation[2].insert(0, street1_segmentation[1][-1])
            if len(street2_segmentation[2]) > 0:
                street2_segmentation[2].insert(0, street2_segmentation[1][-1])
            return overlapping_segment, street1_segmentation, street2_segmentation
        elif all_nids[-1] == all_nids[-2]:
            # The case where the last node of each segments are same
            # Find the first occurrence of True in the list
            begin_idx = all_nids_street_switch.index(True)

            # end_idx = all_nids_street_switch.index(True)
            overlapping_segment = all_nids[begin_idx + 1:-1]

            street1_nid = all_nids[begin_idx]
            if street1_nid in street_pair[0].nids:
                # A node from street1 comes first

                street2_nid = all_nids[begin_idx + 1]
                street1_nid_idx = street_pair[0].nids.index(street1_nid)
                street2_nid_idx = street_pair[1].nids.index(street2_nid)
>>>>>>> 8508b555

    def merge_streets(self, street1, street2):
        """
        Merge two streets. You should pass two parallel segments.
        :param street1:
        :param street2:
        :return: A new street
        """
        # Create a base vector that defines the direction of a parallel line
        nodes1 = [self.get_node(nid) for nid in street1.get_node_ids()]
        nodes2 = [self.get_node(nid) for nid in street2.get_node_ids()]
        v1 = nodes1[0].vector_to(nodes1[-1], normalize=True)
        v2 = nodes2[0].vector_to(nodes2[-1], normalize=True)

        if np.dot(v1, v2) < 0:
            v2 = - v2
        base_vector = v1 + v2
        base_vector /= np.linalg.norm(base_vector)

        # Create a node that serves as an origin. First take an average coordinate of nodes in each ways.
        # Then take average of the two average coordinates that I've just calculated.
        lat_origin1, lng_origin1, lat_origin2, lng_origin2 = 0, 0, 0, 0
        for node in nodes1:
            lat_origin1 += node.lat
            lng_origin1 += node.lng
        lat_origin1 /= len(nodes1)
        lng_origin1 /= len(nodes1)
        for node in nodes2:
            lat_origin2 += node.lat
            lng_origin2 += node.lng
        lat_origin2 /= len(nodes2)
        lng_origin2 /= len(nodes2)

        lat_origin, lng_origin = (lat_origin1 + lat_origin2) / 2, (lng_origin1 + lng_origin2) / 2
        origin = Node(None, lat_origin, lng_origin)

        # Merge two ways. It will find a segment between the two segments that are passed to this method.
        # Segment the merged nodes into couple of lists of nodes.
        new_nodes = []
        for node in set(nodes1 + nodes2):
            vec = origin.vector_to(node)
            d = np.dot(base_vector, vec)
            lat_new, lng_new = origin.vector() + d * base_vector
            node_new = Node(node.id, lat_new, lng_new)
            node_new.made_from.append(node)
            new_nodes.append(node_new)

        def cmp_with_projection(n1, n2):
            dot_product1 = np.dot(n1.vector(), base_vector)
            dot_product2 = np.dot(n2.vector(), base_vector)
            if dot_product1 < dot_product2:
                return -1
            elif dot_product2 < dot_product1:
                return 1
            else:
                return 0

        new_nodes = sorted(new_nodes, cmp=cmp_with_projection)
        new_nids = [node.id for node in new_nodes]
        indices = [new_nids.index(nid) for nid in [street1.nids[0], street1.nids[-1], street2.nids[0], street2.nids[-1]]]
        indices = sorted(list(set(indices)))


        # Segmenting nodes into couple of sets
        ret = []
        if len(indices) == 4:
            ret.append(new_nodes[:indices[1] + 1])
            ret.append(new_nodes[indices[1]:indices[2] + 1])
            ret.append(new_nodes[indices[2]:])
        elif len(indices) == 3:
            ret.append(new_nodes[:indices[1] + 1])
            ret.append(new_nodes[indices[1]:])
        else:
            assert len(indices) == 2
            ret.append(new_nodes)

        return ret

    def parallel(self, way1, way2, threshold=10.):
        """
        Checks if two ways are parallel to each other
        :param way1:
        :param way2:
        :return:
        """
        if type(way1) == StringType:
            way1 = self.get_way(way1)
            way2 = self.get_way(way2)

        node1_1 = self.get_node(way1.nids[0])
        node1_2 = self.get_node(way1.nids[-1])
        node2_1 = self.get_node(way2.nids[0])
        node2_2 = self.get_node(way2.nids[-1])

        if node1_1 is None or node1_2 is None or node2_1 is None or node2_2 is None:
            return False

        # Check if the way is cyclic
        if node1_1 == node1_2:
            node1_2 = self.get_node(way1.nids[-2])
        elif node2_1 == node2_2:
            node2_2 = self.get_node(way2.nids[-2])

<<<<<<< HEAD
        # Not sure why this happens... I'll need to check. Todo
        if node1_1 == node1_2:
            return False
        if node2_1 == node2_2:
            return False
        assert node1_1 != node1_2
        assert node2_1 != node2_2
        # Create polygons and get angles of ways
        poly1 = self.nodes.create_polygon(node1_1, node1_2)
        poly2 = self.nodes.create_polygon(node2_1, node2_2)
=======
            # If street 1 has a beginning segment...
            if street1_segmentation[0]:
                street1_segmentation[0].append(street1_segmentation[1][0])
            # If street 1 has an ending segment...
            if street1_segmentation[2]:
                street1_segmentation[2].insert(0, street1_segmentation[1][-1])
            # If street 2 has a beginning segment...
            if street2_segmentation[0]:
                try:
                    street2_segmentation[0].append(street2_segmentation[1][0])
                except IndexError:
                    log.debug("Network.segment_parallel_streets: Debug")
                # if street2_segmentation[1]:
                #     street2_segmentation[0].append(street2_segmentation[1][0])
                # elif street2_segmentation[2]:
                #     street2_segmentation[0].append(street2_segmentation[2][0])
            # If street 2 has an ending segment...
            if street2_segmentation[2]:
                try:
                    street2_segmentation[2].insert(0, street2_segmentation[1][-1])
                except IndexError:
                    log.debug("Network.segment_parallel_streets: Debug")
                # if street2_segmentation[1]:
                #     street2_segmentation[2].insert(0, street2_segmentation[1][-1])
                # elif street2_segmentation[0]:
                #     street2_segmentation[2].insert(0, street2_segmentation[0][-1])
>>>>>>> 8508b555

        angle1 = way1.angle()
        angle2 = way2.angle()
        angle_diff = (angle1 - angle2 + 360) % 360
        angle_diff = min(angle_diff, 360 - angle_diff)
        is_parallel = angle_diff < threshold or angle_diff > 180 - threshold
        try:
            does_intersect = poly1.intersects(poly2)
        except ValueError:
            raise
        return is_parallel and does_intersect

    def simplify(self, way_id, threshold=0.5):
        """
        Need a line simplification. Visvalingam?

        http://bost.ocks.org/mike/simplify/
        https://hydra.hull.ac.uk/assets/hull:8343/content
        """
        nodes = [self.nodes.get(nid) for nid in self.ways.get(way_id).get_node_ids()]
        latlngs = [node.location() for node in nodes]
        groups = list(window(range(len(latlngs)), 3))

        # Python heap
        # http://stackoverflow.com/questions/12749622/creating-a-heap-in-python
        # http://stackoverflow.com/questions/3954530/how-to-make-heapq-evaluate-the-heap-off-of-a-specific-attribute
        class Triangle(object):
            def __init__(self, prev_idx, idx, next_idx):
                self.idx = idx
                self.prev_idx = idx - 1
                self.next_idx = idx + 1
                self.area = area(latlngs[self.prev_idx], latlngs[self.idx], latlngs[self.next_idx])

            def update_area(self):
                self.area = area(latlngs[self.prev_idx], latlngs[self.idx], latlngs[self.next_idx])

            def __cmp__(self, other):
                if self.area < other.area:
                    return -1
                elif self.area == other.area:
                    return 0
                else:
                    return 1

            def _str__(self):
                return str(self.idx) + " area=" + str(self.area)

        dict = {}
        heap = []
        for i, group in enumerate(groups):
            t = Triangle(group[0], group[1], group[2])
            dict[group[1]] = t
            heappush(heap, t)

        while float(len(heap) + 2) / len(latlngs) > threshold:
            try:
                t = heappop(heap)
                if (t.idx + 1) in dict:
                    dict[t.idx + 1].prev_idx = t.prev_idx
                    dict[t.idx + 1].update_area()
                if (t.idx - 1) in dict:
                    dict[t.idx - 1].next_idx = t.next_idx
                    dict[t.idx - 1].update_area()
                heapify(heap)
            except IndexError:
                break

        l = [t.idx for t in heap]
        l.sort()
        new_nids = [nodes[0].id]
        for idx in l:
            new_nids.append(nodes[idx].id)
        new_nids.append(nodes[-1].id)
        self.ways.get(way_id).nids = new_nids

        return

    def split_streets(self):
        """
        Split ways into segments at intersections
        """

        for way in self.get_ways():
            intersection_nids = []
            for node in way.get_nodes():
                try:
                    if node.is_intersection():
                        intersection_nids.append(node.id)
                except AttributeError:
                    raise
            intersection_indices = [way.nids.index(nid) for nid in intersection_nids]
            if len(intersection_indices) > 0:
                # Do not split streets if (i) there is only one intersection node and it is the on the either end of the
                # street, or (ii) there are only two nodes and both of them are on the edge of the street.
                # Otherwise split the street!
                if len(intersection_indices) == 1 and (intersection_indices[0] == 0 or intersection_indices[0] == len(way.nids) - 1):
                    continue
                elif len(intersection_indices) == 2 and (intersection_indices[0] == 0 and intersection_indices[1] == len(way.nids) - 1):
                    continue
                elif len(intersection_indices) == 2 and (intersection_indices[1] == 0 and intersection_indices[0] == len(way.nids) - 1):
                    continue
                else:
                    prev_idx = 0
                    for idx in intersection_indices:
                        if idx != 0 and idx != len(way.nids) - 1:
                            new_nids = way.nids[prev_idx:idx + 1]
                            street = self.create_street(None, new_nids)
                            street.add_original_way(way)
                            prev_idx = idx
                    new_nids = way.nids[prev_idx:]
                    street = self.create_street(None, new_nids)
                    street.add_original_way(way)
                    self.remove_way(way.id)

    def update_node_cardinality(self):
        """
        Update the nodes' minimum intersection cardinality.
        """
        for node in self.nodes.get_list():
            # Now the minimum number of ways connected has to be 3 for the node to be an intersection
            node.min_intersection_cardinality = 3

    def update_node_way_connection(self):
        """
        Go through each way and update which nodes belongs to this way
        """
        for street in self.get_ways():
            for nid in street.get_node_ids():
                node = self.get_node(nid)
                if node:
                    node.append_way(street.id)


def parse(filename):
    """
    Parse a OSM file
    """
    with open(filename, "rb") as osm:
        # Find element
        # http://stackoverflow.com/questions/222375/elementtree-xpath-select-element-based-on-attribute
        tree = ET.parse(osm)

        nodes_tree = tree.findall(".//node")
        ways_tree = tree.findall(".//way")
        bounds_elem = tree.find(".//bounds")
        bounds = [bounds_elem.get("minlat"), bounds_elem.get("minlon"), bounds_elem.get("maxlat"), bounds_elem.get("maxlon")]

    log.debug("Start parsing the file: %s" % filename)
    # Parse nodes and ways. Only read the ways that have the tags specified in valid_highways
    streets = Streets()
    street_nodes = Nodes()
    street_network = OSM(street_nodes, streets, bounds)
    for node in nodes_tree:
        # mynode = Node(node.get("id"), node.get("lat"), node.get("lon"))
        # street_network.add_node(mynode)
        street_network.create_node(node.get("id"), node.get("lat"), node.get("lon"))

    valid_highways = {'primary', 'secondary', 'tertiary', 'residential'}
    for way in ways_tree:
        highway_tag = way.find(".//tag[@k='highway']")
        oneway_tag = way.find(".//tag[@k='oneway']")
        ref_tag = way.find(".//tag[@k='ref']")
        if highway_tag is not None and highway_tag.get("v") in valid_highways:
            node_elements = filter(lambda elem: elem.tag == "nd", list(way))
            nids = [node.get("ref") for node in node_elements]

            # Sort the nodes by longitude.
            if street_nodes.get(nids[0]).lng > street_nodes.get(nids[-1]).lng:
                nids = nids[::-1]

            street = street_network.create_street(way.get("id"), nids)
            if oneway_tag is not None:
                street.set_oneway_tag('yes')
            else:
                street.set_oneway_tag('no')
            street.set_ref_tag(ref_tag)



    return street_network


def parse_intersections(nodes, ways):
    node_list = nodes.get_list()
    intersection_node_ids = [node.id for node in node_list if node.is_intersection()]
    ways.set_intersection_node_ids(intersection_node_ids)
    return


if __name__ == "__main__":
    # filename = "../resources/SegmentedStreet_01.osm"
    filename = "../resources/ParallelLanes_01.osm"
    print("Beginning parse..." + str(datetime.now()))
    
    street_network = parse(filename)
    print("Parse finished, beginning preprocess..." + str(datetime.now()))
    street_network.preprocess()
    print("Preprocess finished, beginning parse_intersections" + str(datetime.now()))
    street_network.parse_intersections()
    print("parse_intersections finished, beginning export" + str(datetime.now()))

    geojson = street_network.export(format='geojson')
    print("Export finished" + str(datetime.now()))
    #print geojson
<|MERGE_RESOLUTION|>--- conflicted
+++ resolved
@@ -10,7 +10,7 @@
 import logging as log
 import math
 import numpy as np
-import kdtree
+
 
 from nodes import Node, Nodes
 from ways import Street, Streets, Ways
@@ -45,6 +45,7 @@
     def add_node(self, node):
         """
         Add a node to this network
+
         :param node: A Node object to add
         :return:
         """
@@ -53,17 +54,17 @@
     def add_nodes(self, nodes):
         """
         Add a list of nodes to this network
-        :param nodes:
-        :return:
+
+        :param nodes: A list of Node objects
         """
         for node in nodes:
             self.add_node(node)
 
     def add_way(self, way):
         """
-        Add a way to this network
+        Add a Way object into this network
+
         :param way: A Way object to add
-        :return:
         """
         self.ways.add(way)
         for nid in way.nids:
@@ -73,9 +74,9 @@
 
     def add_ways(self, ways):
         """
-        Add a list of ways to this network
-        :param ways:
-        :return:
+        Add a list of Way objects to this network
+
+        :param ways: A list of way objects
         """
         for way in ways:
             self.add_way(way)
@@ -83,6 +84,7 @@
     def create_node(self, node_id, lat, lng):
         """
         Create a new node and add it to the network
+
         :param node_id: A node id
         :param lat: Latitude
         :param lng: Longitude
@@ -95,6 +97,7 @@
     def create_street(self, street_id, nids, type=None):
         """
         Create a new street and add it to the network
+
         :param street_id: A street id
         :param nids: A list of node ids
         :param type: A street type
@@ -111,6 +114,7 @@
     def get_adjacent_nodes(self, node):
         """
         Get adjacent nodes for the passed node
+
         :param node: A node object
         :return: A list of Node objects that are adjacent to the passed Node object
         """
@@ -129,21 +133,19 @@
                     adj_nodes.append(self.nodes.get(way.nids[-2]))
             except AttributeError:
                 log.exception("Way does not exist. way_id=%s" % way_id)
-                # continue
-                raise
+                continue
 
         return list(set(adj_nodes))
 
     def get_node(self, node_id):
         """
         Get a Node object
+
         :param node_id: A node id
         :return: A Node object
         """
         return self.nodes.get(node_id)
 
-<<<<<<< HEAD
-=======
     def get_nodes(self):
         """
         Get all the Node objects
@@ -152,10 +154,10 @@
         """
         return self.nodes.get_list()
 
->>>>>>> 8508b555
     def get_way(self, way_id):
         """
         Get a Way object
+
         :param way_id: A way id
         :return: A Way object
         """
@@ -164,10 +166,10 @@
     def get_ways(self):
         """
         Get all the way objects
-        :return:
+
+        :return: A list of all the ways in the network
         """
         return self.ways.get_list()
-
     def get_nearest_neighbor_pairs(self):
         streets = self.get_ways()
         # Dictionary will allow retrieval of original street using hough point as key
@@ -179,24 +181,17 @@
             allpoints.append(houghpoint)
         tree = spatial.KDTree(allpoints)
         treedata = tree.data.tolist()
-        log.debug(tree.data)
         treedata_unsorted = tree.data.tolist()
         print(hough_point_street_dict)
         for index,pair in enumerate(treedata):
 
-            neighbors = tree.query(pair,k=5)
-
-            if(neighbors[0][0] > 0.00001):
+            neighbors = tree.query(pair,k=2)
+
+            if(neighbors[0][0] != 0):
                 distance_and_index = [neighbors[0][0],neighbors[1][0]]
 
-            elif(neighbors[0][1] > 0.00001):
+            else:
                 distance_and_index = [neighbors[0][1], neighbors[1][1]]
-            elif(neighbors[0][1] > 0.00001):
-                distance_and_index = [neighbors[0][2], neighbors[1][2]]
-            elif(neighbors[0][1] > 0.00001):
-                distance_and_index = [neighbors[0][3], neighbors[1][3]]
-            else:
-                distance_and_index = [neighbors[0][4], neighbors[1][4]]
 
             treedata[index].append(distance_and_index[0])
             treedata[index].append(distance_and_index[1])
@@ -205,16 +200,13 @@
         treedata = sorted(treedata,key=itemgetter(2))
         parallel_pairs = []
         for entry in treedata:
-            #if .000327342026301 < entry[2] < 0.0012:
-            if 0 < entry[2] < 10:
+            if 0.0 < entry[2] < 10:
                 new_pair = []
                 new_pair.append(entry[0])
                 new_pair.append(entry[1])
                 new_pair.append(treedata_unsorted[entry[3]][0])
                 new_pair.append(treedata_unsorted[entry[3]][1])
-                new_pair.append(entry[2])
                 parallel_pairs.append(new_pair)
-                log.debug(new_pair)
         for pair in parallel_pairs:
             street1 = hough_point_street_dict[pair[0]]
             street2 = hough_point_street_dict[pair[2]]
@@ -224,7 +216,6 @@
             print(street1.get_node_ids()[-1])
             print(street2.get_node_ids()[0])
             print(street2.get_node_ids()[-1])
-            print(pair[4])
         #print("Parallel pairs" + str(parallel_pairs))
         #print("Tree data "+ str(treedata))
         #print "\n".join(str(x) for x in treedata)
@@ -239,6 +230,7 @@
     def remove_node(self, nid):
         """
         Remove a node from the network.
+
         :param nid: A node id
         """
         if isinstance(nid, Node):
@@ -247,9 +239,6 @@
         node = self.nodes.get(nid)
         for way_id in node.get_way_ids():
             way = self.ways.get(way_id)
-<<<<<<< HEAD
-            way.remove_node(nid)
-=======
 
             len_before = len(way.nids)
             way.remove_node(nid)
@@ -260,12 +249,12 @@
             # except AssertionError:
             #     raise
 
->>>>>>> 8508b555
         self.nodes.remove(nid)
 
     def remove_way(self, way_id):
         """
         Remove a way object from this network
+
         :param way_id: A way id
         :return:
         """
@@ -289,12 +278,16 @@
                     if len(way_ids) == 0:
                         self.remove_node(nid)
 
+                        assert nid not in self.nodes.nodes.keys()
+
             self.ways.remove(way_id)
+            assert way_id not in self.ways.ways.keys()
 
     def join_ways(self, way_id_1, way_id_2):
         """
         Join two ways together to form a single way. Intended for use when a single long street is divided
         into multiple ways, which can cause issues with merging.
+
         :param way_id_1: ID of first way to merge. Must be passed as a string.
         :param way_id_2: ID of second way to merge. Must be passed as a string.
         :return:
@@ -317,27 +310,32 @@
             log.exception("Join failed, skipping...")
             raise
 
-    def swap_nodes(self, nid_from, nid_to):
+    def swap_nodes(self, node_from, node_to):
         """
         Swap the node in all the ways
+
         :param nid_from:
         :param nid_to:
         :return:
         """
         # node = self.nodes.get(nid_from)
-        node = self.get_node(nid_from)
-        if node and node.way_ids:
-            for way_id in node.way_ids:
+        if type(node_from) == StringType and type(node_to) == StringType:
+            node_from = self.get_node(node_from)
+            node_to = self.get_node(node_to)
+
+        if node_from and node_from.way_ids:
+            for way_id in node_from.way_ids:
                 way = self.get_way(way_id)
-                way.swap_nodes(nid_from, nid_to)
+                way.swap_nodes(node_from, node_to)
                 # self.ways.get(way_id).swap_nodes(nid_from, nid_to)
             # self.nodes.remove(nid_from)
-            self.remove_node(nid_from)
+            self.remove_node(node_from.id)
         return
 
     def vector(self, nid_from, nid_to, normalize=False):
         """
         Get a vector from one node to another
+
         :param nid_from: A source node id
         :param nid_to: A target node id
         :return: A vector (2D np.array)
@@ -352,6 +350,7 @@
     def create_network(type="street-network", bounding_box=None):
         """
         Create a network
+
         :param type: Network type
         :param bounding_box: A bounding box
         :return: A Network object
@@ -372,7 +371,206 @@
         if bounds:
             self.bounds = bounds
 
-<<<<<<< HEAD
+    def clean(self):
+        """
+        Clean up dangling nodes that are not connected to any ways
+        :return:
+        """
+        self.nodes.clean()
+
+    def clean_street_segmentation(self):
+        """
+        Go through nodes and find ones that have two connected ways
+        (nodes should have either one or more than two ways)
+        """
+        for node in self.nodes.get_list():
+            try:
+                if len(node.get_way_ids()) == 2:
+                    way_id_1, way_id_2 = node.get_way_ids()
+                    way_1 = self.get_way(way_id_1)
+                    way_2 = self.get_way(way_id_2)
+
+                    # Given that the streets are split, node's index in each way's nids (a list of node ids) should
+                    # either be 0 or else.
+                    if way_1.nids.index(node.id) == 0 and way_2.nids.index(node.id) == 0:
+                        combined_nids = way_1.nids[:0:-1] + way_2.nids
+                    elif way_1.nids.index(node.id) != 0 and way_2.nids.index(node.id) == 0:
+                        combined_nids = way_1.nids[:-1] + way_2.nids
+                    elif way_1.nids.index(node.id) == 0 and way_2.nids.index(node.id) != 0:
+                        combined_nids = way_2.nids[:-1] + way_1.nids
+                    else:
+                        combined_nids = way_1.nids + way_2.nids[1::-1]
+
+                    # Create a new way from way_1 and way_2. Then remove the two ways from self.way
+                    new_street = self.create_street(None, combined_nids)
+                    new_street.add_original_way(way_1)
+                    new_street.add_original_way(way_2)
+                    self.remove_way(way_id_1)
+                    self.remove_way(way_id_2)
+            except Exception as e:
+                log.exception("Something went wrong while cleaning street segmentation, so skipping...")
+                raise
+
+    def export(self, format="geojson", data_type="ways"):
+        """
+        Export the node and way data.
+        Todo: Implement geojson format for export.
+        """
+        if format == 'osm':
+            header = """
+<?xml version="1.0" encoding="UTF-8"?>
+<osm version="0.6">
+<bounds minlat="%s" minlon="%s" maxlat="%s" maxlon="%s" />
+""" % (str(self.bounds[0]), str(self.bounds[1]), str(self.bounds[2]), str(self.bounds[3]))
+
+            footer = "</osm>"
+            node_list = []
+            for node in self.nodes.get_list():
+                lat, lng = node.latlng.location(radian=False)
+                node_str = """<node id="%s" visible="true" user="test" lat="%s" lon="%s" />""" % (str(node.id), str(lat), str(lng))
+                node_list.append(node_str)
+
+            way_list = []
+            for way in self.ways.get_list():
+                way_str = """<way id="%s" visible="true" user="test">""" % (str(way.id))
+                way_list.append(way_str)
+                for nid in way.get_node_ids():
+                    nid_str = """<nd ref="%s" />""" % (str(nid))
+                    way_list.append(nid_str)
+
+                if way.type is not None:
+                    tag = """<tag k="%s" v="%s" />""" % ("highway", way.type)
+                    if way.type == "footway":
+                        # How to tag sidewalks in OpenStreetMap
+                        # https://help.openstreetmap.org/questions/1236/should-i-map-sidewalks
+                        # http://wiki.openstreetmap.org/wiki/Tag:footway%3Dsidewalk
+                        tag = """<tag k="%s" v="%s" />""" % ("footway", "sidewalk")
+                    way_list.append(tag)
+                way_list.append("</way>")
+
+            osm = header + "\n".join(node_list) + "\n" + "\n".join(way_list) + "\n" + footer
+
+            return osm
+        else:
+            # Mapbox GeoJson format
+            # https://github.com/mapbox/simplestyle-spec/tree/master/1.1.0
+            geojson = {}
+            geojson['type'] = "FeatureCollection"
+            geojson['features'] = []
+
+            if data_type == "ways":
+                # Add ways
+                for way in self.get_ways():
+                    feature = way.get_geojson_features()
+                    geojson['features'].append(feature)
+            elif data_type == "nodes":
+                # Add nodes
+                for node in self.get_nodes():
+                    feature = node.get_geojson_features()
+                    geojson['features'].append(feature)
+            return json.dumps(geojson)
+
+    def find_parallel_street_segments(self):
+        """
+        This method finds parallel segments and returns a list of pair of way ids
+        :return: A list of pair of parallel way ids
+        """
+        streets = self.ways.get_list()
+        street_polygons = []
+        # Threshold for merging - increasing this will merge parallel ways that are further apart.
+        distance_to_sidewalk = 0.00003
+
+        for street in streets:
+            start_node_id = street.get_node_ids()[0]
+            end_node_id = street.get_node_ids()[-1]
+            start_node = self.nodes.get(start_node_id)
+            end_node = self.nodes.get(end_node_id)
+
+            vector = start_node.vector_to(end_node, normalize=True)
+            perpendicular = np.array([vector[1], - vector[0]]) * distance_to_sidewalk
+            p1 = start_node.vector() + perpendicular
+            p2 = end_node.vector() + perpendicular
+            p3 = end_node.vector() - perpendicular
+            p4 = start_node.vector() - perpendicular
+
+            poly = Polygon([p1, p2, p3, p4])
+            poly.angle = math.degrees(math.atan2(vector[0], vector[1]))
+            poly.nids = [start_node_id, end_node_id]
+            street_polygons.append(poly)
+
+        # Find pair of polygons that intersect each other.
+        polygon_combinations = combinations(street_polygons, 2)
+        # Create a list for storing parallel pairs
+        parallel_pairs = []
+        # All possible pairs are stored for debugging purposes
+        for pair_poly in polygon_combinations:
+            # pair_poly[0] and pair_poly[1] are polygons
+            # Add the pair to the list of all possible pairs for debug, but limit size to 50
+            # Get node id of street being checked
+            # street1 = streets[street_polygons.index(pair_poly[0])]
+            # street2 = streets[street_polygons.index(pair_poly[1])]
+            angle_diff = ((pair_poly[0].angle - pair_poly[1].angle) + 360.) % 180.
+            if pair_poly[0].intersects(pair_poly[1]) and (angle_diff < 10. or angle_diff > 170.):
+                # If the polygon intersects, and they have a kind of similar angle, and they don't share a node,
+                # then they should be merged together.
+                parallel_pairs.append((street_polygons.index(pair_poly[0]), street_polygons.index(pair_poly[1])))
+        filtered_parallel_pairs = []
+
+        # Filter parallel_pairs and store in filtered_parallel_pairs
+        for pair in parallel_pairs:
+            street_pair = (streets[pair[0]], streets[pair[1]])
+            # street1 = streets[pair[0]]
+            # street2 = streets[pair[1]]
+            shared_nids = set(street_pair[0].nids) & set(street_pair[1].nids)
+
+            # Find the adjacent nodes for the shared node
+            if len(shared_nids) > 0:
+                # Two paths merges at one node
+                shared_nid = list(shared_nids)[0]
+                shared_node = self.nodes.get(shared_nid)
+                idx1 = street_pair[0].nids.index(shared_nid)
+                idx2 = street_pair[1].nids.index(shared_nid)
+
+                # Nodes are sorted by longitude (x-axis), so two paths should merge at the left-most node or the
+                # right most node.
+                if idx1 == 0 and idx2 == 0:
+                    # The case where shared node is at the left-end
+                    adj_nid1 = street_pair[0].nids[1]
+                    adj_nid2 = street_pair[1].nids[1]
+                else:
+                    # The case where sahred node is at the right-end
+                    adj_nid1 = street_pair[0].nids[-2]
+                    adj_nid2 = street_pair[1].nids[-2]
+
+                adj_node1 = self.nodes.get(adj_nid1)
+                adj_node2 = self.nodes.get(adj_nid2)
+                angle_to_node1 = math.degrees(shared_node.angle_to(adj_node1))
+                angle_to_node2 = math.degrees(shared_node.angle_to(adj_node2))
+                if abs(abs(angle_to_node1)-abs(angle_to_node2)) > 90:
+                    # Paths are connected but they are not parallel lines
+                    continue
+                if(pair[0] == pair[1]):
+                    # Don't merge two ways that are the same
+                    continue
+            filtered_parallel_pairs.append(pair)
+        return [(streets[pair[0]].id, streets[pair[1]].id) for pair in filtered_parallel_pairs]
+
+    def get_distance(self, way):
+        """ Get a distance of the passed way
+
+        :param way: A way object
+        :return: A distance in meters
+        """
+        node1 = self.get_node(way.nids[0])
+        node2 = self.get_node(way.nids[-1])
+        try:
+            assert node1 is not None
+            assert node2 is not None
+            distance = node1.distance_to(node2)
+        except AssertionError:
+            log.debug("Network.get_distance(): Debug")
+        return distance
+
     def join_connected_ways(self, segments_to_merge):
         """
         This methods searches through the pairs of way ids that need to be merged, and checks to see if there
@@ -453,342 +651,6 @@
                 new_segments_to_merge.append(pair)
         return new_segments_to_merge
 
-    def clean_nodes(self):
-=======
-    def clean(self):
->>>>>>> 8508b555
-        """
-        Clean up dangling nodes that are not connected to any ways
-        :return:
-        """
-        self.nodes.clean()
-
-    def preprocess(self):
-        """
-        Preprocess and clean up the data
-        :return:
-        """
-        self.get_nearest_neighbor_pairs()
-        print("Finding parallel street segments" + str(datetime.now()))
-        # parallel_segments = self.find_parallel_street_segments()
-        print("Finished finding parallel street segments" + str(datetime.now()))
-        # parallel_segments_filtered = self.join_connected_ways(parallel_segments)
-        print("Begin merging parallel street segments" + str(datetime.now()))
-        # self.merge_parallel_street_segments(parallel_segments_filtered)
-
-        self.split_streets()
-        self.update_ways()
-        self.merge_nodes()
-        self.clean_street_segmentation()
-
-        self.merge_parallel_street_segments3()
-        self.clean_nodes()
-
-        print("Finished merging parallel street segments, beginning split streets" + str(datetime.now()))
-        self.split_streets()
-        print("Finished split streets, beginning update_ways" + str(datetime.now()))
-        self.update_ways()
-        print("Finished update_ways, beginning merge_nodes" + str(datetime.now()))
-        try:
-            self.merge_nodes()
-        except AttributeError:
-            pass
-        print("Finished merge_nodes, beginning clean_street_segmentation" + str(datetime.now()))
-        # Clean up and so I can make a sidewalk network
-        self.clean_street_segmentation()
-        print("Finished clean_street_segmentation" + str(datetime.now()))
-        # Remove ways that have only a single node.
-        for way in self.ways.get_list():
-            if len(way.nids) < 2:
-                self.remove_way(way.id)
-        return
-
-    def clean_street_segmentation(self):
-        """
-        Go through nodes and find ones that have two connected ways
-        (nodes should have either one or more than two ways)
-        """
-        for node in self.nodes.get_list():
-            try:
-                if len(node.get_way_ids()) == 2:
-                    way_id_1, way_id_2 = node.get_way_ids()
-                    way_1 = self.get_way(way_id_1)
-                    way_2 = self.get_way(way_id_2)
-
-                    # Given that the streets are split, node's index in each way's nids (a list of node ids) should
-                    # either be 0 or else.
-                    if way_1.nids.index(node.id) == 0 and way_2.nids.index(node.id) == 0:
-                        combined_nids = way_1.nids[:0:-1] + way_2.nids
-                    elif way_1.nids.index(node.id) != 0 and way_2.nids.index(node.id) == 0:
-                        combined_nids = way_1.nids[:-1] + way_2.nids
-                    elif way_1.nids.index(node.id) == 0 and way_2.nids.index(node.id) != 0:
-                        combined_nids = way_2.nids[:-1] + way_1.nids
-                    else:
-                        combined_nids = way_1.nids + way_2.nids[1::-1]
-
-                    # Create a new way from way_1 and way_2. Then remove the two ways from self.way
-                    new_street = self.create_street(None, combined_nids)
-                    new_street.add_original_way(way_1)
-                    new_street.add_original_way(way_2)
-                    self.remove_way(way_id_1)
-                    self.remove_way(way_id_2)
-            except Exception as e:
-                log.exception("Something went wrong while cleaning street segmentation, so skipping...")
-<<<<<<< HEAD
-                continue
-        return
-
-    def export(self, format="geojson"):
-=======
-                raise
-
-    def export(self, format="geojson", data_type="ways"):
->>>>>>> 8508b555
-        """
-        Export the node and way data.
-        Todo: Implement geojson format for export.
-        """
-        if format == 'osm':
-            header = """
-<?xml version="1.0" encoding="UTF-8"?>
-<osm version="0.6">
-<bounds minlat="%s" minlon="%s" maxlat="%s" maxlon="%s" />
-""" % (str(self.bounds[0]), str(self.bounds[1]), str(self.bounds[2]), str(self.bounds[3]))
-
-            footer = "</osm>"
-            node_list = []
-            for node in self.nodes.get_list():
-                lat, lng = node.latlng.location(radian=False)
-                node_str = """<node id="%s" visible="true" user="test" lat="%s" lon="%s" />""" % (str(node.id), str(lat), str(lng))
-                node_list.append(node_str)
-
-            way_list = []
-            for way in self.ways.get_list():
-                way_str = """<way id="%s" visible="true" user="test">""" % (str(way.id))
-                way_list.append(way_str)
-                for nid in way.get_node_ids():
-                    nid_str = """<nd ref="%s" />""" % (str(nid))
-                    way_list.append(nid_str)
-
-                if way.type is not None:
-                    tag = """<tag k="%s" v="%s" />""" % ("highway", way.type)
-                    if way.type == "footway":
-                        # How to tag sidewalks in OpenStreetMap
-                        # https://help.openstreetmap.org/questions/1236/should-i-map-sidewalks
-                        # http://wiki.openstreetmap.org/wiki/Tag:footway%3Dsidewalk
-                        tag = """<tag k="%s" v="%s" />""" % ("footway", "sidewalk")
-                    way_list.append(tag)
-                way_list.append("</way>")
-
-            osm = header + "\n".join(node_list) + "\n" + "\n".join(way_list) + "\n" + footer
-
-            return osm
-        else:
-            # Mapbox GeoJson format
-            # https://github.com/mapbox/simplestyle-spec/tree/master/1.1.0
-            geojson = {}
-            geojson['type'] = "FeatureCollection"
-            geojson['features'] = []
-
-            if data_type == "ways":
-                # Add ways
-                for way in self.get_ways():
-                    feature = way.get_geojson_features()
-                    geojson['features'].append(feature)
-            elif data_type == "nodes":
-                # Add nodes
-                for node in self.get_nodes():
-                    feature = node.get_geojson_features()
-                    geojson['features'].append(feature)
-            return json.dumps(geojson)
-
-    def merge_nodes(self, distance_threshold=0.015):
-        """
-        Merge nodes that are close to intersection nodes. Then merge nodes that are
-        close to each other.
-        """
-        for street in self.ways.get_list():
-            # if len(street.nids) < 2:
-            if len(street.nids) <= 2:
-                # Skip. You should not merge two intersection nodes
-                continue
-
-            start = self.nodes.get(street.nids[0])
-            end = self.nodes.get(street.nids[-1])
-
-            # Merge the nodes around the beginning of the street
-            for nid in street.nids[1:-1]:
-                target = self.nodes.get(nid)
-                distance = start.distance_to(target)
-                if distance < distance_threshold:
-                    self.remove_node(nid)
-                else:
-                    break
-
-            if len(street.nids) <= 2:
-                # Done, if you merged everything other than intersection nodes
-                continue
-
-            for nid in street.nids[-2:0:-1]:
-                target = self.nodes.get(nid)
-                distance = end.distance_to(target)
-                if distance < distance_threshold:
-                    self.remove_node(nid)
-                else:
-                    break
-
-        return
-
-    def find_parallel_street_segments(self):
-        """
-        This method finds parallel segments and returns a list of pair of way ids
-        :return: A list of pair of parallel way ids
-        """
-        streets = self.ways.get_list()
-        street_polygons = []
-        # Threshold for merging - increasing this will merge parallel ways that are further apart.
-        distance_to_sidewalk = 0.00003
-
-        for street in streets:
-            start_node_id = street.get_node_ids()[0]
-            end_node_id = street.get_node_ids()[-1]
-            start_node = self.nodes.get(start_node_id)
-            end_node = self.nodes.get(end_node_id)
-
-            vector = start_node.vector_to(end_node, normalize=True)
-            perpendicular = np.array([vector[1], - vector[0]]) * distance_to_sidewalk
-            p1 = start_node.vector() + perpendicular
-            p2 = end_node.vector() + perpendicular
-            p3 = end_node.vector() - perpendicular
-            p4 = start_node.vector() - perpendicular
-
-            poly = Polygon([p1, p2, p3, p4])
-            poly.angle = math.degrees(math.atan2(vector[0], vector[1]))
-            poly.nids = [start_node_id, end_node_id]
-            street_polygons.append(poly)
-
-        # Find pair of polygons that intersect each other.
-        polygon_combinations = combinations(street_polygons, 2)
-        # Create a list for storing parallel pairs
-        parallel_pairs = []
-        # All possible pairs are stored for debugging purposes
-        for pair_poly in polygon_combinations:
-            # pair_poly[0] and pair_poly[1] are polygons
-            # Add the pair to the list of all possible pairs for debug, but limit size to 50
-            # Get node id of street being checked
-            # street1 = streets[street_polygons.index(pair_poly[0])]
-            # street2 = streets[street_polygons.index(pair_poly[1])]
-            angle_diff = ((pair_poly[0].angle - pair_poly[1].angle) + 360.) % 180.
-            if pair_poly[0].intersects(pair_poly[1]) and (angle_diff < 10. or angle_diff > 170.):
-                # If the polygon intersects, and they have a kind of similar angle, and they don't share a node,
-                # then they should be merged together.
-                parallel_pairs.append((street_polygons.index(pair_poly[0]), street_polygons.index(pair_poly[1])))
-        filtered_parallel_pairs = []
-
-        # Filter parallel_pairs and store in filtered_parallel_pairs
-        for pair in parallel_pairs:
-            street_pair = (streets[pair[0]], streets[pair[1]])
-            # street1 = streets[pair[0]]
-            # street2 = streets[pair[1]]
-            shared_nids = set(street_pair[0].nids) & set(street_pair[1].nids)
-
-            # Find the adjacent nodes for the shared node
-            if len(shared_nids) > 0:
-                # Two paths merges at one node
-                shared_nid = list(shared_nids)[0]
-                shared_node = self.nodes.get(shared_nid)
-                idx1 = street_pair[0].nids.index(shared_nid)
-                idx2 = street_pair[1].nids.index(shared_nid)
-
-                # Nodes are sorted by longitude (x-axis), so two paths should merge at the left-most node or the
-                # right most node.
-                if idx1 == 0 and idx2 == 0:
-                    # The case where shared node is at the left-end
-                    adj_nid1 = street_pair[0].nids[1]
-                    adj_nid2 = street_pair[1].nids[1]
-                else:
-                    # The case where sahred node is at the right-end
-                    adj_nid1 = street_pair[0].nids[-2]
-                    adj_nid2 = street_pair[1].nids[-2]
-
-                adj_node1 = self.nodes.get(adj_nid1)
-                adj_node2 = self.nodes.get(adj_nid2)
-                angle_to_node1 = math.degrees(shared_node.angle_to(adj_node1))
-                angle_to_node2 = math.degrees(shared_node.angle_to(adj_node2))
-                if abs(abs(angle_to_node1)-abs(angle_to_node2)) > 90:
-                    # Paths are connected but they are not parallel lines
-                    continue
-                if(pair[0] == pair[1]):
-                    # Don't merge two ways that are the same
-                    continue
-            filtered_parallel_pairs.append(pair)
-        return [(streets[pair[0]].id, streets[pair[1]].id) for pair in filtered_parallel_pairs]
-
-    def segment_parallel_streets(self, street_pair):
-        """
-<<<<<<< HEAD
-        First find parts of the street pairs that you want to merge (you don't want to merge entire streets
-        because, for example, one could be much longer than the other and it doesn't make sense to merge
-        :param street_pair: A pair of street ids or street objects
-        :return: A set of three lists; overlapping_segment, street1_segmentation, street2_segmentation
-=======
-        node1 = self.get_node(way.nids[0])
-        node2 = self.get_node(way.nids[-1])
-        try:
-            assert node1 is not None
-            assert node2 is not None
-            distance = node1.distance_to(node2)
-        except AssertionError:
-            log.debug("Network.get_distance(): Debug")
-        return distance
-
-    def join_connected_ways(self, segments_to_merge):
->>>>>>> 8508b555
-        """
-
-        if type(street_pair[0]) == StringType:
-            street_pair = [self.get_way(street_pair[0]), self.get_way(street_pair[1])]
-
-        # Take the two points from street_pair[0], and use it as a base vector.
-        # Project all the points along the base vector and sort them.
-        base_node0 = self.nodes.get(street_pair[0].nids[0])
-        base_node1 = self.nodes.get(street_pair[0].nids[-1])
-        base_vector = base_node0.vector_to(base_node1, normalize=True)
-
-        def cmp_with_projection(n1, n2):
-            dot_product1 = np.dot(n1.vector(), base_vector)
-            dot_product2 = np.dot(n2.vector(), base_vector)
-            if dot_product1 < dot_product2:
-                return -1
-            elif dot_product2 < dot_product1:
-                return 1
-            else:
-<<<<<<< HEAD
-                return 0
-
-        # check if the nodes in the second street is in the right order
-        street_2_nodes = [self.nodes.get(nid) for nid in street_pair[1].nids]
-        sorted_street2_nodes = sorted(street_2_nodes, cmp=cmp_with_projection)
-        if street_2_nodes[0].id != sorted_street2_nodes[0].id:
-            street_pair[1].nids = list(reversed(street_pair[1].nids))
-
-        # Get all the nodes in both streets and store them in a list
-        all_nodes = [self.nodes.get(nid) for nid in street_pair[0].nids] + [self.nodes.get(nid) for nid in street_pair[1].nids]
-        # Sort the nodes in the list by longitude
-        all_nodes = sorted(all_nodes, cmp=cmp_with_projection)
-        # Store the node IDs in another list
-        all_nids = [node.id for node in all_nodes]
-
-        # Condition in list comprehension
-        # http://stackoverflow.com/questions/4260280/python-if-else-in-list-comprehension
-        all_nids_street_indices = [0 if nid in street_pair[0].nids else 1 for nid in all_nids]
-
-        # Return if they are not actually parallel
-
-=======
-                new_segments_to_merge.append(pair)
-        return new_segments_to_merge
-
     def merge_nodes(self, distance_threshold=15):
         """
         Remove nodes that are close to intersection nodes. Then merge nodes that are
@@ -850,236 +712,6 @@
                         break
                 if do_break:
                     break
->>>>>>> 8508b555
-
-        all_nids_street_switch = [idx_pair[0] != idx_pair[1] for idx_pair in window(all_nids_street_indices, 2)]
-
-        if all_nids[0] == all_nids[1]:
-            # The case where the first node of each segments are same
-
-            # Find the first occurrence of True in the list
-            end_idx = len(all_nids_street_switch) - 1 - all_nids_street_switch[::-1].index(True)
-            # end_idx = all_nids_street_switch.index(True)
-            overlapping_segment = all_nids[1:end_idx + 1]
-
-            street1_nid = all_nids[end_idx]
-            if street1_nid in street_pair[0].nids:
-                # A node from street1 comes first
-
-                street2_nid = all_nids[end_idx + 1]
-                street1_nid_idx = street_pair[0].nids.index(street1_nid)
-                street2_nid_idx = street_pair[1].nids.index(street2_nid)
-
-                street2_node2_nid = street_pair[1].nids[street2_nid_idx - 1]
-                street2_node2 = self.get_node(street2_node2_nid)
-                street2_node1 = self.get_node(street2_nid)
-                street1_node = self.get_node(street1_nid)
-                line = points_to_line((street2_node1.lng, street2_node1.lat), (street2_node2.lng, street2_node2.lat))
-                foot_lng, foot_lat = foot(street1_node.lng, street1_node.lat, line[0], line[1], line[2])
-                foot_node = self.create_node(None, foot_lat, foot_lng)
-                street_pair[1].insert_node(street2_nid_idx, foot_node.id)
-            else:
-                # A node from street2 comes first
-                street1_nid = all_nids[end_idx + 1]
-                street2_nid = all_nids[end_idx]
-                street1_nid_idx = street_pair[0].nids.index(street1_nid)
-                street2_nid_idx = street_pair[1].nids.index(street2_nid)
-
-                street1_node2_nid = street_pair[0].nids[street1_nid_idx - 1]
-                street1_node2 = self.get_node(street1_node2_nid)
-                street1_node1 = self.get_node(street1_nid)
-                street2_node = self.get_node(street2_nid)
-                line = points_to_line((street1_node1.lng, street1_node1.lat), (street1_node2.lng, street1_node2.lat))
-                foot_lng, foot_lat = foot(street2_node.lng, street2_node.lat, line[0], line[1], line[2])
-                foot_node = self.create_node(None, foot_lat, foot_lng)
-                street_pair[0].insert_node(street1_nid_idx, foot_node.id)
-
-            overlapping_segment.append(foot_node.id)
-            street1_segmentation = [[],
-                                    street_pair[0].nids[:street1_nid_idx + 1],
-                                    street_pair[0].nids[street1_nid_idx + 1:]]
-            # Street 2 is also divided into three segments - beginning segment, overlapping segment, and end segment
-            street2_segmentation = [[],
-                                    street_pair[1].nids[:street2_nid_idx + 1],
-                                    street_pair[1].nids[street2_nid_idx + 1:]]
-
-            if len(street1_segmentation[2]) > 0:
-                street1_segmentation[2].insert(0, street1_segmentation[1][-1])
-            if len(street2_segmentation[2]) > 0:
-                street2_segmentation[2].insert(0, street2_segmentation[1][-1])
-            return overlapping_segment, street1_segmentation, street2_segmentation
-        elif all_nids[-1] == all_nids[-2]:
-            # The case where the last node of each segments are same
-            # Find the first occurrence of True in the list
-            begin_idx = all_nids_street_switch.index(True)
-
-            # end_idx = all_nids_street_switch.index(True)
-            overlapping_segment = all_nids[begin_idx + 1:-1]
-
-            street1_nid = all_nids[begin_idx]
-            if street1_nid in street_pair[0].nids:
-                # A node from street1 comes first
-
-                street2_nid = all_nids[begin_idx + 1]
-                street1_nid_idx = street_pair[0].nids.index(street1_nid)
-                street2_nid_idx = street_pair[1].nids.index(street2_nid)
-
-                street1_node2_nid = street_pair[0].nids[street1_nid_idx - 1]
-                street1_node2 = self.get_node(street1_node2_nid)
-                street1_node1 = self.get_node(street1_nid)
-                street2_node = self.get_node(street2_nid)
-                line = points_to_line((street1_node1.lng, street1_node1.lat), (street1_node2.lng, street1_node2.lat))
-                foot_lng, foot_lat = foot(street2_node.lng, street2_node.lat, line[0], line[1], line[2])
-                foot_node = self.create_node(None, foot_lat, foot_lng)
-                street_pair[0].insert_node(street1_nid_idx + 1, foot_node.id)
-
-                street1_nid_idx += 1
-            else:
-                # A node from street2 comes first
-                street1_nid = all_nids[begin_idx + 1]
-                street2_nid = all_nids[begin_idx]
-                street1_nid_idx = street_pair[0].nids.index(street1_nid)
-                street2_nid_idx = street_pair[1].nids.index(street2_nid)
-
-                street2_node2_nid = street_pair[1].nids[street2_nid_idx - 1]
-                street2_node2 = self.get_node(street2_node2_nid)
-                street2_node1 = self.get_node(street2_nid)
-                street1_node = self.get_node(street1_nid)
-                line = points_to_line((street2_node1.lng, street2_node1.lat), (street2_node2.lng, street2_node2.lat))
-                foot_lng, foot_lat = foot(street1_node.lng, street1_node.lat, line[0], line[1], line[2])
-                foot_node = self.create_node(None, foot_lat, foot_lng)
-                street_pair[1].insert_node(street2_nid_idx + 1, foot_node.id)
-                street2_nid_idx += 1
-
-            overlapping_segment.insert(0, foot_node.id)
-
-            street1_segmentation = [street_pair[0].nids[:street1_nid_idx],
-                                    street_pair[0].nids[street1_nid_idx:],
-                                    []]
-            # Street 2 is also divided into three segments - beginning segment, overlapping segment, and end segment
-            street2_segmentation = [street_pair[1].nids[:street2_nid_idx],
-                                    street_pair[1].nids[street2_nid_idx:],
-                                    []]
-
-            if len(street1_segmentation[0]) > 0:
-                street1_segmentation[0].append(street1_segmentation[1][0])
-            if len(street2_segmentation[0]) > 0:
-                street2_segmentation[0].append(street2_segmentation[1][0])
-            return overlapping_segment, street1_segmentation, street2_segmentation
-        else:
-            # Other cases (i.e., segments do not intersect)
-
-            # Find the first occurrence of True in the list
-            begin_idx = all_nids_street_switch.index(True)
-
-            # Find the last occurrence of True in the list
-            end_idx = len(all_nids_street_switch) - 1 - all_nids_street_switch[::-1].index(True)
-
-            overlapping_segment = all_nids[begin_idx + 1:end_idx + 1]
-
-            begin_nid = all_nids[begin_idx]
-            if begin_nid in street_pair[0].nids:
-                street1_begin_nid = begin_nid
-                street2_begin_nid = all_nids[begin_idx + 1]
-            else:
-                street1_begin_nid = all_nids[begin_idx + 1]
-                street2_begin_nid = begin_nid
-            street1_begin_idx = street_pair[0].nids.index(street1_begin_nid)
-            street2_begin_idx = street_pair[1].nids.index(street2_begin_nid)
-
-            # Create a foot from a first node to the segment on the other side
-            if begin_nid in street_pair[1].nids:
-                begin_node = self.get_node(begin_nid)
-                street2_node_2 = self.get_node(street2_begin_nid)
-                street2_node_1_nid = street_pair[1].nids[street2_begin_idx - 1]
-                street2_node_1 = self.get_node(street2_node_1_nid)
-                line = points_to_line((street2_node_1.lng, street2_node_1.lat), (street2_node_2.lng, street2_node_2.lat))
-                foot_lng, foot_lat = foot(begin_node.lng, begin_node.lat, line[0], line[1], line[2])
-                foot_node = self.create_node(None, foot_lat, foot_lng)
-                street_pair[1].insert_node(street2_begin_idx + 1, foot_node.id)
-                street2_begin_idx += 1
-            else:
-                begin_node = self.get_node(begin_nid)
-                street1_node_2 = self.get_node(street2_begin_nid)
-                street1_node_1_nid = street_pair[0].nids[street1_begin_idx - 1]
-                street1_node_1 = self.get_node(street1_node_1_nid)
-                line = points_to_line((street1_node_1.lng, street1_node_1.lat), (street1_node_2.lng, street1_node_2.lat))
-                foot_lng, foot_lat = foot(begin_node.lng, begin_node.lat, line[0], line[1], line[2])
-                foot_node = self.create_node(None, foot_lat, foot_lng)
-                street_pair[0].insert_node(street1_begin_idx, foot_node.id)
-                street1_begin_idx += 1
-            overlapping_segment.insert(0, foot_node.id)
-
-            end_nid = all_nids[end_idx]
-            if end_nid in street_pair[0].nids:
-                street1_end_nid = end_nid
-                street2_end_nid = all_nids[end_idx + 1]
-            else:
-                street1_end_nid = all_nids[end_idx + 1]
-                street2_end_nid = end_nid
-            street1_end_idx = street_pair[0].nids.index(street1_end_nid)
-            street2_end_idx = street_pair[1].nids.index(street2_end_nid)
-
-            # Create a foot from the last node to the segment on the other side
-            if end_nid in street_pair[0].nids:
-                end_node = self.get_node(end_nid)
-                street2_node_2 = self.get_node(street2_end_nid)
-                street2_node_1_nid = street_pair[1].nids[street2_end_idx - 1]
-                street2_node_1 = self.get_node(street2_node_1_nid)
-                line = points_to_line((street2_node_1.lng, street2_node_1.lat), (street2_node_2.lng, street2_node_2.lat))
-                foot_lng, foot_lat = foot(end_node.lng, end_node.lat, line[0], line[1], line[2])
-                foot_node = self.create_node(None, foot_lat, foot_lng)
-                street_pair[1].insert_node(street2_end_idx, foot_node.id)
-                # street2_end_idx -= 2
-            else:
-                end_node = self.get_node(end_nid)
-                street1_node_2 = self.get_node(street2_end_nid)
-                street1_node_1_nid = street_pair[0].nids[street1_end_idx - 1]
-                street1_node_1 = self.get_node(street1_node_1_nid)
-                line = points_to_line((street1_node_1.lng, street1_node_1.lat), (street1_node_2.lng, street1_node_2.lat))
-                foot_lng, foot_lat = foot(end_node.lng, end_node.lat, line[0], line[1], line[2])
-                foot_node = self.create_node(None, foot_lat, foot_lng)
-                street_pair[0].insert_node(street1_end_idx, foot_node.id)
-                # street1_end_idx -= 2
-            overlapping_segment.append(foot_node.id)
-
-            # Street 1 is divided into three segments - beginning segment, overlapping segment, and end segment
-            street1_segmentation = [street_pair[0].nids[:street1_begin_idx],
-                                    street_pair[0].nids[street1_begin_idx:street1_end_idx + 1],
-                                    street_pair[0].nids[street1_end_idx + 1:]]
-            # Street 2 is also divided into three segments - beginning segment, overlapping segment, and end segment
-            street2_segmentation = [street_pair[1].nids[:street2_begin_idx],
-                                    street_pair[1].nids[street2_begin_idx:street2_end_idx + 1],
-                                    street_pair[1].nids[street2_end_idx + 1:]]
-
-            # If street 1 has a beginning segment...
-            if street1_segmentation[0]:
-                street1_segmentation[0].append(street1_segmentation[1][0])
-            # If street 1 has an ending segment...
-            if street1_segmentation[2]:
-                street1_segmentation[2].insert(0, street1_segmentation[1][-1])
-            # If street 2 has a beginning segment...
-            if street2_segmentation[0]:
-                try:
-                    street2_segmentation[0].append(street2_segmentation[1][0])
-                except IndexError:
-                    log.debug("Debug")
-                # if street2_segmentation[1]:
-                #     street2_segmentation[0].append(street2_segmentation[1][0])
-                # elif street2_segmentation[2]:
-                #     street2_segmentation[0].append(street2_segmentation[2][0])
-            # If street 2 has an ending segment...
-            if street2_segmentation[2]:
-                try:
-                    street2_segmentation[2].insert(0, street2_segmentation[1][-1])
-                except IndexError:
-                    log.debug("Debug")
-                # if street2_segmentation[1]:
-                #     street2_segmentation[2].insert(0, street2_segmentation[1][-1])
-                # elif street2_segmentation[0]:
-                #     street2_segmentation[2].insert(0, street2_segmentation[0][-1])
-
-            return overlapping_segment, street1_segmentation, street2_segmentation
 
     def merge_parallel_street_segments(self, parallel_pairs):
         """
@@ -1278,9 +910,6 @@
         for way_id in set(ways_to_remove):
             self.remove_way(way_id)
             self.join_connected_ways(segments_to_merge)
-    def find_streets_to_merge(self):
-        log.debug("Finding streets to merge, using kdtree")
-        streets = self.get_ways()
 
     def merge_parallel_street_segments3(self, threshold=0.5):
         """
@@ -1290,12 +919,10 @@
         """
         log.debug("Start merging the streets.")
         streets = self.get_ways()
-
         while True:
             streets = sorted(streets, key=lambda x: self.get_node(x.nids[0]).lat)
             do_break = True
             for street1 in streets:
-
                 overlap_list = []  # store tuples of (index, area_overlap pair)
                 for street2 in streets:
                     if street1 == street2 or set(street1.nids) == set(street2.nids):
@@ -1348,8 +975,6 @@
                     do_break = False
             if do_break:
                 break
-<<<<<<< HEAD
-=======
 
     def merge_streets(self, street1, street2):
         """
@@ -1671,122 +1296,135 @@
                 street2_nid = all_nids[begin_idx + 1]
                 street1_nid_idx = street_pair[0].nids.index(street1_nid)
                 street2_nid_idx = street_pair[1].nids.index(street2_nid)
->>>>>>> 8508b555
-
-    def merge_streets(self, street1, street2):
-        """
-        Merge two streets. You should pass two parallel segments.
-        :param street1:
-        :param street2:
-        :return: A new street
-        """
-        # Create a base vector that defines the direction of a parallel line
-        nodes1 = [self.get_node(nid) for nid in street1.get_node_ids()]
-        nodes2 = [self.get_node(nid) for nid in street2.get_node_ids()]
-        v1 = nodes1[0].vector_to(nodes1[-1], normalize=True)
-        v2 = nodes2[0].vector_to(nodes2[-1], normalize=True)
-
-        if np.dot(v1, v2) < 0:
-            v2 = - v2
-        base_vector = v1 + v2
-        base_vector /= np.linalg.norm(base_vector)
-
-        # Create a node that serves as an origin. First take an average coordinate of nodes in each ways.
-        # Then take average of the two average coordinates that I've just calculated.
-        lat_origin1, lng_origin1, lat_origin2, lng_origin2 = 0, 0, 0, 0
-        for node in nodes1:
-            lat_origin1 += node.lat
-            lng_origin1 += node.lng
-        lat_origin1 /= len(nodes1)
-        lng_origin1 /= len(nodes1)
-        for node in nodes2:
-            lat_origin2 += node.lat
-            lng_origin2 += node.lng
-        lat_origin2 /= len(nodes2)
-        lng_origin2 /= len(nodes2)
-
-        lat_origin, lng_origin = (lat_origin1 + lat_origin2) / 2, (lng_origin1 + lng_origin2) / 2
-        origin = Node(None, lat_origin, lng_origin)
-
-        # Merge two ways. It will find a segment between the two segments that are passed to this method.
-        # Segment the merged nodes into couple of lists of nodes.
-        new_nodes = []
-        for node in set(nodes1 + nodes2):
-            vec = origin.vector_to(node)
-            d = np.dot(base_vector, vec)
-            lat_new, lng_new = origin.vector() + d * base_vector
-            node_new = Node(node.id, lat_new, lng_new)
-            node_new.made_from.append(node)
-            new_nodes.append(node_new)
-
-        def cmp_with_projection(n1, n2):
-            dot_product1 = np.dot(n1.vector(), base_vector)
-            dot_product2 = np.dot(n2.vector(), base_vector)
-            if dot_product1 < dot_product2:
-                return -1
-            elif dot_product2 < dot_product1:
-                return 1
+
+                street1_node2_nid = street_pair[0].nids[street1_nid_idx - 1]
+                street1_node2 = self.get_node(street1_node2_nid)
+                street1_node1 = self.get_node(street1_nid)
+                street2_node = self.get_node(street2_nid)
+                line = points_to_line((street1_node1.lng, street1_node1.lat), (street1_node2.lng, street1_node2.lat))
+                foot_lng, foot_lat = foot(street2_node.lng, street2_node.lat, line[0], line[1], line[2])
+                foot_node = self.create_node(None, foot_lat, foot_lng)
+                street_pair[0].insert_node(street1_nid_idx + 1, foot_node.id)
+
+                street1_nid_idx += 1
             else:
-                return 0
-
-        new_nodes = sorted(new_nodes, cmp=cmp_with_projection)
-        new_nids = [node.id for node in new_nodes]
-        indices = [new_nids.index(nid) for nid in [street1.nids[0], street1.nids[-1], street2.nids[0], street2.nids[-1]]]
-        indices = sorted(list(set(indices)))
-
-
-        # Segmenting nodes into couple of sets
-        ret = []
-        if len(indices) == 4:
-            ret.append(new_nodes[:indices[1] + 1])
-            ret.append(new_nodes[indices[1]:indices[2] + 1])
-            ret.append(new_nodes[indices[2]:])
-        elif len(indices) == 3:
-            ret.append(new_nodes[:indices[1] + 1])
-            ret.append(new_nodes[indices[1]:])
+                # A node from street2 comes first
+                street1_nid = all_nids[begin_idx + 1]
+                street2_nid = all_nids[begin_idx]
+                street1_nid_idx = street_pair[0].nids.index(street1_nid)
+                street2_nid_idx = street_pair[1].nids.index(street2_nid)
+
+                street2_node2_nid = street_pair[1].nids[street2_nid_idx - 1]
+                street2_node2 = self.get_node(street2_node2_nid)
+                street2_node1 = self.get_node(street2_nid)
+                street1_node = self.get_node(street1_nid)
+                line = points_to_line((street2_node1.lng, street2_node1.lat), (street2_node2.lng, street2_node2.lat))
+                foot_lng, foot_lat = foot(street1_node.lng, street1_node.lat, line[0], line[1], line[2])
+                foot_node = self.create_node(None, foot_lat, foot_lng)
+                street_pair[1].insert_node(street2_nid_idx + 1, foot_node.id)
+                street2_nid_idx += 1
+
+            overlapping_segment.insert(0, foot_node.id)
+
+            street1_segmentation = [street_pair[0].nids[:street1_nid_idx],
+                                    street_pair[0].nids[street1_nid_idx:],
+                                    []]
+            # Street 2 is also divided into three segments - beginning segment, overlapping segment, and end segment
+            street2_segmentation = [street_pair[1].nids[:street2_nid_idx],
+                                    street_pair[1].nids[street2_nid_idx:],
+                                    []]
+
+            if len(street1_segmentation[0]) > 0:
+                street1_segmentation[0].append(street1_segmentation[1][0])
+            if len(street2_segmentation[0]) > 0:
+                street2_segmentation[0].append(street2_segmentation[1][0])
+            return overlapping_segment, street1_segmentation, street2_segmentation
         else:
-            assert len(indices) == 2
-            ret.append(new_nodes)
-
-        return ret
-
-    def parallel(self, way1, way2, threshold=10.):
-        """
-        Checks if two ways are parallel to each other
-        :param way1:
-        :param way2:
-        :return:
-        """
-        if type(way1) == StringType:
-            way1 = self.get_way(way1)
-            way2 = self.get_way(way2)
-
-        node1_1 = self.get_node(way1.nids[0])
-        node1_2 = self.get_node(way1.nids[-1])
-        node2_1 = self.get_node(way2.nids[0])
-        node2_2 = self.get_node(way2.nids[-1])
-
-        if node1_1 is None or node1_2 is None or node2_1 is None or node2_2 is None:
-            return False
-
-        # Check if the way is cyclic
-        if node1_1 == node1_2:
-            node1_2 = self.get_node(way1.nids[-2])
-        elif node2_1 == node2_2:
-            node2_2 = self.get_node(way2.nids[-2])
-
-<<<<<<< HEAD
-        # Not sure why this happens... I'll need to check. Todo
-        if node1_1 == node1_2:
-            return False
-        if node2_1 == node2_2:
-            return False
-        assert node1_1 != node1_2
-        assert node2_1 != node2_2
-        # Create polygons and get angles of ways
-        poly1 = self.nodes.create_polygon(node1_1, node1_2)
-        poly2 = self.nodes.create_polygon(node2_1, node2_2)
-=======
+            # Other cases (i.e., segments do not intersect)
+
+            # Find the first occurrence of True in the list
+            begin_idx = all_nids_street_switch.index(True)
+
+            # Find the last occurrence of True in the list
+            end_idx = len(all_nids_street_switch) - 1 - all_nids_street_switch[::-1].index(True)
+
+            overlapping_segment = all_nids[begin_idx + 1:end_idx + 1]
+
+            begin_nid = all_nids[begin_idx]
+            if begin_nid in street_pair[0].nids:
+                street1_begin_nid = begin_nid
+                street2_begin_nid = all_nids[begin_idx + 1]
+            else:
+                street1_begin_nid = all_nids[begin_idx + 1]
+                street2_begin_nid = begin_nid
+            street1_begin_idx = street_pair[0].nids.index(street1_begin_nid)
+            street2_begin_idx = street_pair[1].nids.index(street2_begin_nid)
+
+            # Create a foot from a first node to the segment on the other side
+            if begin_nid in street_pair[1].nids:
+                begin_node = self.get_node(begin_nid)
+                street2_node_2 = self.get_node(street2_begin_nid)
+                street2_node_1_nid = street_pair[1].nids[street2_begin_idx - 1]
+                street2_node_1 = self.get_node(street2_node_1_nid)
+                line = points_to_line((street2_node_1.lng, street2_node_1.lat), (street2_node_2.lng, street2_node_2.lat))
+                foot_lng, foot_lat = foot(begin_node.lng, begin_node.lat, line[0], line[1], line[2])
+                foot_node = self.create_node(None, foot_lat, foot_lng)
+                street_pair[1].insert_node(street2_begin_idx + 1, foot_node.id)
+                street2_begin_idx += 1
+            else:
+                begin_node = self.get_node(begin_nid)
+                street1_node_2 = self.get_node(street2_begin_nid)
+                street1_node_1_nid = street_pair[0].nids[street1_begin_idx - 1]
+                street1_node_1 = self.get_node(street1_node_1_nid)
+                line = points_to_line((street1_node_1.lng, street1_node_1.lat), (street1_node_2.lng, street1_node_2.lat))
+                foot_lng, foot_lat = foot(begin_node.lng, begin_node.lat, line[0], line[1], line[2])
+                foot_node = self.create_node(None, foot_lat, foot_lng)
+                street_pair[0].insert_node(street1_begin_idx, foot_node.id)
+                street1_begin_idx += 1
+            overlapping_segment.insert(0, foot_node.id)
+
+            end_nid = all_nids[end_idx]
+            if end_nid in street_pair[0].nids:
+                street1_end_nid = end_nid
+                street2_end_nid = all_nids[end_idx + 1]
+            else:
+                street1_end_nid = all_nids[end_idx + 1]
+                street2_end_nid = end_nid
+            street1_end_idx = street_pair[0].nids.index(street1_end_nid)
+            street2_end_idx = street_pair[1].nids.index(street2_end_nid)
+
+            # Create a foot from the last node to the segment on the other side
+            if end_nid in street_pair[0].nids:
+                end_node = self.get_node(end_nid)
+                street2_node_2 = self.get_node(street2_end_nid)
+                street2_node_1_nid = street_pair[1].nids[street2_end_idx - 1]
+                street2_node_1 = self.get_node(street2_node_1_nid)
+                line = points_to_line((street2_node_1.lng, street2_node_1.lat), (street2_node_2.lng, street2_node_2.lat))
+                foot_lng, foot_lat = foot(end_node.lng, end_node.lat, line[0], line[1], line[2])
+                foot_node = self.create_node(None, foot_lat, foot_lng)
+                street_pair[1].insert_node(street2_end_idx, foot_node.id)
+                # street2_end_idx -= 2
+            else:
+                end_node = self.get_node(end_nid)
+                street1_node_2 = self.get_node(street2_end_nid)
+                street1_node_1_nid = street_pair[0].nids[street1_end_idx - 1]
+                street1_node_1 = self.get_node(street1_node_1_nid)
+                line = points_to_line((street1_node_1.lng, street1_node_1.lat), (street1_node_2.lng, street1_node_2.lat))
+                foot_lng, foot_lat = foot(end_node.lng, end_node.lat, line[0], line[1], line[2])
+                foot_node = self.create_node(None, foot_lat, foot_lng)
+                street_pair[0].insert_node(street1_end_idx, foot_node.id)
+                # street1_end_idx -= 2
+            overlapping_segment.append(foot_node.id)
+
+            # Street 1 is divided into three segments - beginning segment, overlapping segment, and end segment
+            street1_segmentation = [street_pair[0].nids[:street1_begin_idx],
+                                    street_pair[0].nids[street1_begin_idx:street1_end_idx + 1],
+                                    street_pair[0].nids[street1_end_idx + 1:]]
+            # Street 2 is also divided into three segments - beginning segment, overlapping segment, and end segment
+            street2_segmentation = [street_pair[1].nids[:street2_begin_idx],
+                                    street_pair[1].nids[street2_begin_idx:street2_end_idx + 1],
+                                    street_pair[1].nids[street2_end_idx + 1:]]
+
             # If street 1 has a beginning segment...
             if street1_segmentation[0]:
                 street1_segmentation[0].append(street1_segmentation[1][0])
@@ -1813,18 +1451,8 @@
                 #     street2_segmentation[2].insert(0, street2_segmentation[1][-1])
                 # elif street2_segmentation[0]:
                 #     street2_segmentation[2].insert(0, street2_segmentation[0][-1])
->>>>>>> 8508b555
-
-        angle1 = way1.angle()
-        angle2 = way2.angle()
-        angle_diff = (angle1 - angle2 + 360) % 360
-        angle_diff = min(angle_diff, 360 - angle_diff)
-        is_parallel = angle_diff < threshold or angle_diff > 180 - threshold
-        try:
-            does_intersect = poly1.intersects(poly2)
-        except ValueError:
-            raise
-        return is_parallel and does_intersect
+
+            return overlapping_segment, street1_segmentation, street2_segmentation
 
     def simplify(self, way_id, threshold=0.5):
         """
@@ -2007,7 +1635,7 @@
     # filename = "../resources/SegmentedStreet_01.osm"
     filename = "../resources/ParallelLanes_01.osm"
     print("Beginning parse..." + str(datetime.now()))
-    
+
     street_network = parse(filename)
     print("Parse finished, beginning preprocess..." + str(datetime.now()))
     street_network.preprocess()
@@ -2017,4 +1645,4 @@
 
     geojson = street_network.export(format='geojson')
     print("Export finished" + str(datetime.now()))
-    #print geojson
+    #print geojson