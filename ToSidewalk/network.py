from xml.etree import cElementTree as ET
from shapely.geometry import Polygon, Point, LineString
import json
import logging as log
import math, random
import numpy as np

from nodes import Node, Nodes
from ways import Street, Streets
from utilities import window, area

from itertools import combinations, chain
from heapq import heappush, heappop, heapify

debug = False

class Network(object):
    def __init__(self, nodes, ways):
        self.nodes = nodes
        self.ways = ways

        self.ways.parent_network = self
        self.nodes.parent_network = self

        self.bounds = [100000.0, 100000.0, -100000.0, -100000.0]  # min lat, min lng, max lat, and max lng

        # Initialize the bounding box
        for node in self.nodes.get_list():
            # lat, lng = node.latlng.location(radian=False)
            self.bounds[0] = min(node.lat, self.bounds[0])
            self.bounds[2] = max(node.lat, self.bounds[2])
            self.bounds[1] = min(node.lng, self.bounds[1])
            self.bounds[3] = max(node.lng, self.bounds[3])

    def add_node(self, node):
        """
        Add a node to this network
        :param node: A Node object to add
        :return:
        """
        self.nodes.add(node)

    def add_nodes(self, nodes):
        """
        Add a list of nodes to this network
        :param nodes:
        :return:
        """
        for node in nodes:
            self.add_node(node)

    def add_way(self, way):
        """
        Add a way to this network
        :param way: A Way object to add
        :return:
        """
        self.ways.add(way)
        for nid in way.nids:
            self.nodes.get(nid).way_ids.append(way.id)

    def add_ways(self, ways):
        """
        Add a list of ways to this network
        :param ways:
        :return:
        """
        for way in ways:
            self.add_way(way)

    def get_adjacent_nodes(self, node):
        """
        Get adjacent nodes for the passed node
        :param node:
        :return:
        """
        adj_nodes = []
        way_ids = node.get_way_ids()

        for way_id in way_ids:
            way = self.ways.get(way_id)
            # If the current intersection node is at the head of street.nids, then take the second node and push it
            # into adj_street_nodes. Otherwise, take the node that is second to the last in street.nids .
            if way.nids[0] == node.id:
                adj_nodes.append(self.nodes.get(way.nids[1]))
            else:
                adj_nodes.append(self.nodes.get(way.nids[-2]))

        return adj_nodes

    def parse_intersections(self):
        node_list = self.nodes.get_list()
        intersection_node_ids = [node.id for node in node_list if node.is_intersection()]
        self.ways.set_intersection_node_ids(intersection_node_ids)
    def print_features(self, type, lines):
        geojson = {
                  "type": "FeatureCollection"
                , "features": []
                }
        for line in lines:
            id = str(random.randrange(0, 10000000))
            feature = {
                      "geometry": {
                                "type": type
                              , "coordinates": list(line)
                            }
                    , "type": "Feature"
                    , "properties": {
                                "stroke": "#111111"
                              , "type": "footway"
                              , "id": id
                              , "user": "test"}
                    , "id": "way/" + id}
            geojson["features"].append(feature)
        print json.dumps(geojson)
    def remove_node(self, nid):
        node = self.nodes.get(nid)
        for way_id in node.way_ids:
            self.ways.get(way_id).remove_node(nid)
        self.nodes.remove(nid)

    def remove_way(self, way_id):
        """
        Remove a way object from this network
        :param way_id: A way id
        :return:
        """
        way = self.ways.get(way_id)
        for nid in way.get_node_ids():
            node = self.nodes.get(nid)
            node.remove_way_id(way_id)
            way_ids = node.get_way_ids()
            if len(way_ids) == 0:
                self.nodes.remove(nid)
        self.ways.remove(way_id)

    def swap_nodes(self, nid_from, nid_to):
        """
        Swap the node in all the ways
        :param nid_from:
        :param nid_to:
        :return:
        """
        node = self.nodes.get(nid_from)
        if node and node.way_ids:
            for way_id in node.way_ids:
                self.ways.get(way_id).swap_nodes(nid_from, nid_to)
            self.nodes.remove(nid_from)

class OSM(Network):

    def __init__(self, nodes, ways, bounds):
        # self.nodes = nodes
        # self.ways = ways
        super(OSM, self).__init__(nodes, ways)

        if bounds:
            self.bounds = bounds

    def preprocess(self):
        """
        Preprocess and clean up the data
        :return:
        """
        parallel_segments = self.find_parallel_street_segments()
        self.merge_parallel_street_segments(parallel_segments)

        self.split_streets()
        self.update_ways()
        self.merge_nodes()

        # Clean up and so I can make a sidewalk network
        self.clean_street_segmentation()



        # Remove ways that have only a single node.
        for way in self.ways.get_list():
            if len(way.nids) < 2:
                self.remove_way(way.id)

    def clean_street_segmentation(self):
        """
        Go through nodes and find ones that have two connected ways (nodes should have either one or more than two ways)
        """
        for node in self.nodes.get_list():
            if len(node.get_way_ids()) == 2:
                way_id_1, way_id_2 = node.get_way_ids()
                way_1 = self.ways.get(way_id_1)
                way_2 = self.ways.get(way_id_2)

                # Given that the streets are split, node's index in each way's nids (a list of node ids) should
                # either be 0 or else.
                if way_1.nids.index(node.id) == 0 and way_2.nids.index(node.id) == 0:
                    combined_nids = way_1.nids[:0:-1] + way_2.nids
                elif way_1.nids.index(node.id) != 0 and way_2.nids.index(node.id) == 0:
                    combined_nids = way_1.nids[:-1] + way_2.nids
                elif way_1.nids.index(node.id) == 0 and way_2.nids.index(node.id) != 0:
                    combined_nids = way_2.nids[:-1] + way_1.nids
                else:
                    combined_nids = way_1.nids + way_2.nids[1::-1]

                # Create a new way from way_1 and way_2. Then remove the two ways from self.way
                new_street = Street(None, combined_nids, "footway")
                self.add_way(new_street)
                self.remove_way(way_id_1)
                self.remove_way(way_id_2)


    def export(self, format="geojson"):
        """
        Export the node and way data.
        Todo: Implement geojson format for export.
        """
        if format == 'osm':
            header = """
<?xml version="1.0" encoding="UTF-8"?>
<osm version="0.6">
<bounds minlat="%s" minlon="%s" maxlat="%s" maxlon="%s" />
""" % (str(self.bounds[0]), str(self.bounds[1]), str(self.bounds[2]), str(self.bounds[3]))

            footer = "</osm>"
            node_list = []
            for node in self.nodes.get_list():
                lat, lng = node.latlng.location(radian=False)
                node_str = """<node id="%s" visible="true" user="test" lat="%s" lon="%s" />""" % (str(node.id), str(lat), str(lng))
                node_list.append(node_str)

            way_list = []
            for way in self.ways.get_list():
                way_str = """<way id="%s" visible="true" user="test">""" % (str(way.id))
                way_list.append(way_str)
                for nid in way.get_node_ids():
                    nid_str = """<nd ref="%s" />""" % (str(nid))
                    way_list.append(nid_str)

                if way.type is not None:
                    tag = """<tag k="%s" v="%s" />""" % ("highway", way.type)
                    if way.type == "footway":
                        # How to tag sidewalks in OpenStreetMap
                        # https://help.openstreetmap.org/questions/1236/should-i-map-sidewalks
                        # http://wiki.openstreetmap.org/wiki/Tag:footway%3Dsidewalk
                        tag = """<tag k="%s" v="%s" />""" % ("footway", "sidewalk")
                    way_list.append(tag)
                way_list.append("</way>")

            osm = header + "\n".join(node_list) + "\n" + "\n".join(way_list) + "\n" + footer

            return osm
        else:
            # Mapbox GeoJson format
            # https://github.com/mapbox/simplestyle-spec/tree/master/1.1.0
            geojson = {}
            geojson['type'] = "FeatureCollection"
            geojson['features'] = []
            for way in self.ways.get_list():
                feature = {}
                feature['properties'] = {
                    'type': way.type,
                    'id': way.id,
                    'user': way.user,
                    'stroke': '#555555'
                }
                feature['type'] = 'Feature'
                feature['id'] = 'way/%s' % (way.id)

                coordinates = []
                for nid in way.nids:
                    node = self.nodes.get(nid)
                    coordinates.append([node.lng, node.lat])
                feature['geometry'] = {
                    'type': 'LineString',
                    'coordinates': coordinates
                }
                geojson['features'].append(feature)

            return json.dumps(geojson)

    def merge_nodes(self, distance_threshold=0.015):
        """
        Merge nodes that are close to intersection nodes. Then merge nodes that are
        close to each other.
        """
        for street in self.ways.get_list():
            # if len(street.nids) < 2:
            if len(street.nids) <= 2:
                # Skip. You should not merge two intersection nodes
                continue

            start = self.nodes.get(street.nids[0])
            end = self.nodes.get(street.nids[-1])

            # Merge the nodes around the beginning of the street
            for nid in street.nids[1:-1]:
                target = self.nodes.get(nid)
                distance = start.distance_to(target)
                if distance < distance_threshold:
                    self.remove_node(nid)
                else:
                    break

            if len(street.nids) <= 2:
                # Done, if you merged everything other than intersection nodes
                continue

            for nid in street.nids[-2:0:-1]:
                target = self.nodes.get(nid)
                distance = end.distance_to(target)
                if distance < distance_threshold:
                    self.remove_node(nid)
                else:
                    break

    def find_parallel_street_segments(self):
        """
        This method finds parallel segments and returns a list of pair of way ids
        :return: A list of pair of parallel way ids
        """
        streets = self.ways.get_list()
        street_polygons = []
<<<<<<< HEAD
        distance_to_sidewalk = 0.00005

=======
        distance_to_sidewalk = 0.00003
        lines = []
>>>>>>> 77cb7dfb
        for street in streets:
            start_node_id = street.get_node_ids()[0]
            end_node_id = street.get_node_ids()[-1]
            start_node = self.nodes.get(start_node_id)
            end_node = self.nodes.get(end_node_id)

            vector = start_node.vector_to(end_node, normalize=True)
            perpendicular = np.array([vector[1], - vector[0]]) * distance_to_sidewalk
            p1 = start_node.vector() + perpendicular
            p2 = end_node.vector() + perpendicular
            p3 = end_node.vector() - perpendicular
            p4 = start_node.vector() - perpendicular
            if debug:
                lines.append([list(p1)[::-1], list(p2)[::-1]])
                lines.append([list(p2)[::-1], list(p3)[::-1]])
                lines.append([list(p3)[::-1], list(p4)[::-1]])
                lines.append([list(p4)[::-1], list(p1)[::-1]])
            poly = Polygon([p1, p2, p3, p4])
            poly.angle = math.degrees(math.atan2(vector[0], vector[1]))
            poly.nids = set((start_node_id, end_node_id))
            street_polygons.append(poly)
        # Find pair of polygons that intersect each other.
        if debug:
            self.print_features("LineString", lines)
        polygon_combinations = combinations(street_polygons, 2)
        # Create a list for storing parallel pairs
        parallel_pairs = []
<<<<<<< HEAD
        # All possible pairs are stored for debugging purposes


        # Todo: change the variable name pair to pair_poly
        for pair in polygon_combinations: # pair[0] and pair[1] are polygons
            # Add the pair to the list of all possible pairs for debug, but limit size to 50


            # Get node id of street being checked
            #log.debug("currently checking: ")
            street1 = streets[street_polygons.index(pair[0])]
            street2 = streets[street_polygons.index(pair[1])]
            #if (street1.nids[0]=='49788018' or street1.nids[-1] == '49788018') and (street2.nids[0]=='2428508041' or street2.nids[-1] == '2428508041'):
            if (street1.nids[0]=='49718930' or street1.nids[-1] == '49718930') and (street2.nids[0]=='49718930' or street2.nids[-1] == '49718930'):

                log.debug("I am comparing the two segments of G street northeast!")
                log.debug("Street 1 is " + street1.nids[0] + " to " + street1.nids[-1])
                log.debug("Street 2 is " + street2.nids[0] + " to " + street2.nids[-1])

                angle_diff_debug = ((pair[0].angle - pair[1].angle) + 360.) % 180.
                log.debug("angle diff for G street northeast is " + str(angle_diff_debug))
                log.debug("overlap")
                log.debug(pair[0].intersects(pair[1]))
            #log.debug("Street 1 ends at node "+str(street1.nids[-1]))

            angle_diff = ((pair[0].angle - pair[1].angle) + 360.) % 180.
            if pair[0].intersects(pair[1]) and (angle_diff < 10. or angle_diff>160.):
=======
        for pair in polygon_combinations:
            angle_diff = ((pair[0].angle - pair[1].angle))
            if pair[0].intersects(pair[1]) and angle_diff < 10. and angle_diff > -10.:
>>>>>>> 77cb7dfb
                # If the polygon intersects, and they have a kind of similar angle, and they don't share a node,
                # then they should be merged together.
                parallel_pairs.append((street_polygons.index(pair[0]), street_polygons.index(pair[1])))
        # Debug: Perform filtering operation for all pairs

        filtered_parallel_pairs = []

        #Filter parallel_pairs and store in filtered_parallel_pairs
        for pair in parallel_pairs:
            street_pair = (streets[pair[0]], streets[pair[1]])
            street1 = streets[pair[0]]
            street2 = streets[pair[1]]
            shared_nids = set(street_pair[0].nids) & set(street_pair[1].nids)

            # Find the adjacent nodes for the shared node
            if len(shared_nids) > 0:
                # Two paths merges at one node
                shared_nid = list(shared_nids)[0]
                shared_node = self.nodes.get(shared_nid)
                idx1 = street_pair[0].nids.index(shared_nid)
                idx2 = street_pair[1].nids.index(shared_nid)

                # Nodes are sorted by longitude (x-axis), so two paths should merge at the left-most node or the
                # right most node.
                if idx1 == 0 and idx2 == 0:
                    # The case where shared node is at the left-end
                    adj_nid1 = street_pair[0].nids[1]
                    adj_nid2 = street_pair[1].nids[1]
                else:
                    # The case where sahred node is at the right-end
                    adj_nid1 = street_pair[0].nids[-2]
                    adj_nid2 = street_pair[1].nids[-2]

                adj_node1 = self.nodes.get(adj_nid1)
                adj_node2 = self.nodes.get(adj_nid2)
                angle_to_node1 = math.degrees(shared_node.angle_to(adj_node1))
                angle_to_node2 = math.degrees(shared_node.angle_to(adj_node2))
                #if (street1.nids[0]=='49788018' or street1.nids[-1] == '49788018') and (street2.nids[0]=='2428508041' or street2.nids[-1] == '2428508041'):
                if (street2.nids[0]=='1484481958' or street2.nids[-1] == '1484481958') and (street1.nids[0]=='637994525' or street1.nids[-1] == '637994525'):

                    log.debug("benning road check 2")
                    log.debug(abs(abs(angle_to_node1)-abs(angle_to_node2)))
                    log.debug(angle_to_node1 - angle_to_node2)
                    log.debug(str(angle_to_node1) + str(angle_to_node2))
                if abs(abs(angle_to_node1)-abs(angle_to_node2)) > 90:
                    # Paths are connected but they are not parallel lines
                    #if not ((street1.nids[0]=='49788018' or street1.nids[-1] == '49788018') and (street2.nids[0]=='2428508041' or street2.nids[-1] == '2428508041')):
                    continue
            filtered_parallel_pairs.append(pair)


        #log.debug("Debug")
        #for pair in filtered_parallel_pairs:
        #    log.debug((streets[pair[0]].id, streets[pair[1]].id))
        #log.debug("End debug")

        #log.debug([(streets[pair[0]].id) for pair in filtered_all_pairs_debug])
        return [(streets[pair[0]].id, streets[pair[1]].id) for pair in filtered_parallel_pairs]

    def segment_parallel_streets(self, street_pair):
        """
        First find parts of the street pairs that you want to merge (you don't want to merge entire streets
        because, for example, one could be much longer than the other and it doesn't make sense to merge
        :param street_pair:
        :return:
        """
        # Take the two points from street_pair[0], and use it as a base vector.
        # Project all the points along the base vector and sort them.
        street0_node0 = self.nodes.get(street_pair[0].nids[0])
        street0_node1 = self.nodes.get(street_pair[0].nids[-1])
        street1_node0 = self.nodes.get(street_pair[1].nids[0])
        street1_node1 = self.nodes.get(street_pair[1].nids[-1])
        p1 = street0_node0.vector_to(street1_node1)
        p2 = street0_node1.vector_to(street1_node0)
        if abs(p1[1] - p1[0]) > abs(p2[1] - p2[0]):
            base_node0 = street0_node0
            base_node1 = street1_node1
        else:
            base_node0 = street0_node1
            base_node1 = street1_node0
        base_node1 = self.nodes.get(street_pair[1].nids[0])
        base_vector = base_node0.vector_to(base_node1, normalize=True)
        def cmp_with_projection(n1, n2):
            dot_product1 = np.dot(n1.vector(), base_vector)
            dot_product2 = np.dot(n2.vector(), base_vector)
            if dot_product1 < dot_product2:
                return -1
            elif dot_product2 < dot_product1:
                return 1
            else:
                return 0

        all_nodes = [self.nodes.get(nid) for nid in street_pair[0].nids] + [self.nodes.get(nid) for nid in street_pair[1].nids]
        all_nodes = sorted(all_nodes, cmp=cmp_with_projection)
        all_nids = [node.id for node in all_nodes]

        # Condition in list comprehension
        # http://stackoverflow.com/questions/4260280/python-if-else-in-list-comprehension
        all_nids_street_indices = [0 if nid in street_pair[0].nids else 1 for nid in all_nids]
        # all_nids_street_indices is now a list parallel to all_nids where the value is 1 if the corrisponding value belongs to the first street
        # on [a, b, c, d, ...] returns (a, b), (b, c), (c, d) ....
        # for each pair, store false if the parent streets are equal
        # Because of the way window works, the length of this list will always be one minus the length of all_nids_street_indices
        all_nids_street_switch = [idx_pair[0] != idx_pair[1] for idx_pair in window(all_nids_street_indices, 2)]

        begin_idx = all_nids_street_switch.index(True) # Gets index of first True in the list
        end_idx = len(all_nids_street_switch) - 1 - all_nids_street_switch[::-1].index(True) # Gets index of last True in the list

        overlapping_segment = all_nids[begin_idx:end_idx]
        if all_nids[0] in street_pair[0].nids:
            street1_nids = all_nids[:begin_idx]
            street2_nids = all_nids[end_idx:]
        else:
            street1_nids = all_nids[end_idx:]
            street2_nids = all_nids[:begin_idx]
        self.print_features("Point", [self.nodes.get(street1_nids[0]).vector()[::-1]])

        if begin_idx == end_idx:
            return [], [self.nodes.get(nid).vector() for node in street1_nids], [self.nodes.get(nid).vector() for node in street1_nids]


        overlapping_nodes_normalized = []
        base_node0 = self.nodes.get(overlapping_segment[0])
        base_node1 = self.nodes.get(overlapping_segment[-1])
        for nid in overlapping_segment:
            node = self.nodes.get(nid)
            slope = (base_node1.vector()[1] - base_node0.vector()[1]) / (base_node1.vector()[0] - base_node0.vector()[0])
            # first y = slope(x-base_node0.vector()[0]) + base_node0.vector()[1]
            # other y = (-1/slope)(x-node.vector()[0]) + node.vector()[1]
            # Final x = (slope * x) + (slope * -1 * basenode.vector[0]) + basenode.vector[1] = (-1/slope)(x) + (-1/slope)(node.vector[0]) + node.vector[1]
            # (slope*x) + (slope*-1*basenode.vector[0]) = (-1/slope)(x) + (-1/slope)(node.vector[0]) + (node.vector[1] - basenode.vector[1])
            # (slope*x) - (-1/slope)(x) = (-1/slope)(node.vector[0]) + (node.vector[1] - basenode.vector[1]) - (-1*slope*basenode.vector[0])
            # left = x ( slope * -1/slope)
            # x = ( (-1/slope)(node.vector[0]) + (node.vector[1] - basenode.vector[1]) + (slope*basenode.vector[0]) )/(slope*-1/slope)
            #x = ( (-1/slope)*(node.vector()[0]) + node.vector()[1] - base_node0.vector()[1] + (slope * base_node0.vector()[0]) )/(slope * -1/slope)
            # x = ( slope * basex - invertedslope * nodex + nodey - basey ) / ( slope - invertedslope)
            x = ( ( slope * base_node0.vector()[0]) - ((-1/slope) * node.vector()[0]) + node.vector()[1] - base_node0.vector()[1]) / (slope + 1/slope)
            #print x, slope*(x - base_node0.vector()[0]) + base_node0.vector()[1]
            overlapping_nodes_normalized.append([slope*(x - base_node0.vector()[0]) + base_node0.vector()[1], x])
        if debug: 
            self.print_features("Point", overlapping_nodes_normalized)
            #self.print_features("Point", [self.nodes.get(node).vector()[::-1] for node in overlapping_segment])

        return overlapping_nodes_normalized, [self.nodes.get(nid).vector() for node in street1_nids], [self.nodes.get(nid).vector() for node in street1_nids]
    def merge_parallel_street_segments(self, parallel_pairs):
        """
        Note: Maybe I don't even have to merge any path (which breaks the original street network data structure.
        Instead, I can mark ways that have parallel neighbors not make sidewalks on both sides...

        :param parallel_pairs: pairs of street_ids.
        Todo: This method needs to be optimized using some spatial data structure (e.g., r*-tree) and other metadata..
        # Expand streets into rectangles, then find intersections between them.
        # http://gis.stackexchange.com/questions/90055/how-to-find-if-two-polygons-intersect-in-python
        """
        streets_to_remove = []

        # Merge parallel pairs
        for pair in parallel_pairs:
            street_pair = (self.ways.get(pair[0]), self.ways.get(pair[1]))

            # First find parts of the street pairs that you want to merge (you don't want to merge entire streets
            # because, for example, one could be much longer than the other and it doesn't make sense to merge
            subset_nids, street1_segment, street2_segment = self.segment_parallel_streets(street_pair)
            if not subset_nids or len(subset_nids) == 0:
                continue
            subset_nids = [nid[::-1] for nid in subset_nids]
            self.print_features("Point", [point[::-1] for point in street1_segment])
            #if debug:
            #self.print_features("Point", [point[::-1] for point in chain(street1_segment, subset_nids, street2_segment)])

            for street in pair:
                self.remove_way(street)
            nodes = []
            for node in list(chain(street1_segment, subset_nids, street2_segment)):
                #print node
                n = Node(None, *node)
                nodes.append(n)
                self.add_node(n)
            self.add_way(Street(None, [node.id for node in nodes]))
        return

        if False: # dead code
            # Get two parallel segments and the distance between them
            street1_node = self.nodes.get(street1_segment[0])
            street2_node = self.nodes.get(street2_segment[0])
            street1_end_node = self.nodes.get(street1_segment[-1])
            street2_end_node = self.nodes.get(street2_segment[-1])

            LS_street1 = LineString((street1_node.location(), street1_end_node.location()))
            LS_street2 = LineString((street2_node.location(), street2_end_node.location()))
            distance = LS_street1.distance(LS_street2) / 2

            # Merge streets
            node_to = {}
            new_street_nids = []
            street1_idx = 0
            street2_idx = 0
            street1_nid = street1_segment[1][0]
            street2_nid = street2_segment[1][0]
            for nid in subset_nids:
                try:
                    if nid == street1_nid:
                        street1_idx += 1
                        street1_nid = street1_segment[1][street1_idx]

                        node = self.nodes.get(nid)
                        opposite_node_1 = self.nodes.get(street2_nid)
                        opposite_node_2_nid = street2_segment[1][street2_idx + 1]
                        opposite_node_2 = self.nodes.get(opposite_node_2_nid)

                    else:
                        street2_idx += 1
                        street2_nid = self.ways.get(pair[1]).nids[street2_idx]

                        node = self.nodes.get(nid)
                        opposite_node_1 = self.nodes.get(street1_nid)
                        opposite_node_2_nid = street1_segment[1][street1_idx + 1]
                        opposite_node_2 = self.nodes.get(opposite_node_2_nid)

                    v = opposite_node_1.vector_to(opposite_node_2, normalize=True)
                    v2 = opposite_node_1.vector_to(node, normalize=True)
                    if np.cross(v, v2) > 0:
                        normal = np.array([v[1], v[0]])
                    else:
                        normal = np.array([- v[1], v[0]])
                    new_position = node.location() + normal * distance

                    new_node = Node(None, new_position[0], new_position[1])
                    self.add_node(new_node)
                    new_street_nids.append(new_node.id)
                except IndexError:
                    # Take care of the last node.
                    # Use the previous perpendicular vector but reverse the direction
                    node = self.nodes.get(nid)
                    new_position = node.location() - normal * distance
                    new_node = Node(None, new_position[0], new_position[1])
                    self.add_node(new_node)
                    new_street_nids.append(new_node.id)

            log.debug(pair)
            node_to[subset_nids[0]] = new_street_nids[0]
            node_to[subset_nids[-1]] = new_street_nids[-1]

            merged_street = Street(None, new_street_nids)
            merged_street.distance_to_sidewalk *= 2
            self.add_way(merged_street)
            self.simplify(merged_street.id, 0.1)
            streets_to_remove.append(street_pair[0].id)
            streets_to_remove.append(street_pair[1].id)

            # Create streets from the unmerged nodes.
            # Todo: I think this part of the code can be prettier
            if street1_segment[0] or street2_segment[0]:
                if street1_segment[0] and street2_segment[0]:
                    if street1_segment[0][0] == street2_segment[0][0]:
                        # The two segments street1 and street2 share a common node. Just connect one of them to the
                        # new merged street.
                        if subset_nids[0] in street1_segment[1]:
                            street1_segment[0][-1] = node_to[street1_segment[0][-1]]
                            s = Street(None, street1_segment[0])
                            self.add_way(s)
                        else:
                            street2_segment[0][-1] = node_to[street2_segment[0][-1]]
                            s = Street(None, street2_segment[0])
                            self.add_way(s)
                    else:
                        # Both street1_segment and street2_segment exist, but they do not share a common node
                        street1_segment[0][-1] = node_to[street1_segment[0][-1]]
                        s = Street(None, street1_segment[0])
                        self.add_way(s)
                        street2_segment[0][-1] = node_to[street2_segment[0][-1]]
                        s = Street(None, street2_segment[0])
                        self.add_way(s)
                elif street1_segment[0]:
                    # Only street1_segment exists
                    street1_segment[0][-1] = node_to[street1_segment[0][-1]]
                    s = Street(None, street1_segment[0])
                    self.add_way(s)
                else:
                    # Only street2_segment exists
                    street2_segment[0][-1] = node_to[street2_segment[0][-1]]
                    s = Street(None, street2_segment[0])
                    self.add_way(s)

            if street1_segment[2] or street2_segment[2]:
                if street1_segment[2] and street2_segment[2]:
                    if street1_segment[2][-1] == street2_segment[2][-1]:
                        # The two segments street1 and street2 share a common node. Just connect one of them to the
                        # new merged street.
                        if subset_nids[-1] in street1_segment[1]:
                            street1_segment[2][0] = node_to[subset_nids[-1]]
                            s = Street(None, street1_segment[2])
                            self.add_way(s)
                        else:
                            street2_segment[2][0] = node_to[subset_nids[-1]]
                            s = Street(None, street2_segment[2])
                            self.add_way(s)
                    else:
                        # Both street1_segment and street2_segment exist, but they do not share a common node
                        street1_segment[2][0] = node_to[subset_nids[-1]]
                        s = Street(None, street1_segment[2])
                        self.add_way(s)
                        street2_segment[2][0] = node_to[subset_nids[-1]]
                        s = Street(None, street2_segment[2])
                        self.add_way(s)
                elif street1_segment[2]:
                    # Only street1_segment exists
                    street1_segment[2][0] = node_to[subset_nids[-1]]
                    s = Street(None, street1_segment[2])
                    self.add_way(s)
                else:
                    # Only street2_segment exists
                    street2_segment[2][0] = node_to[subset_nids[-1]]
                    s = Street(None, street2_segment[2])
                    self.add_way(s)

        for street_id in set(streets_to_remove):
            self.remove_way(street_id)

    def simplify(self, way_id, threshold=0.5):
        """
        Need a line simplification. Visvalingam?

        http://bost.ocks.org/mike/simplify/
        https://hydra.hull.ac.uk/assets/hull:8343/content
        """
        nodes = [self.nodes.get(nid) for nid in self.ways.get(way_id).get_node_ids()]
        latlngs = [node.location() for node in nodes]
        groups = list(window(range(len(latlngs)), 3))

        # Python heap
        # http://stackoverflow.com/questions/12749622/creating-a-heap-in-python
        # http://stackoverflow.com/questions/3954530/how-to-make-heapq-evaluate-the-heap-off-of-a-specific-attribute
        class triangle():
            def __init__(self, prev_idx, idx, next_idx):
                self.idx = idx
                self.prev_idx = idx - 1
                self.next_idx = idx + 1
                self.area = area(latlngs[self.prev_idx], latlngs[self.idx], latlngs[self.next_idx])

            def update_area(self):
                self.area = area(latlngs[self.prev_idx], latlngs[self.idx], latlngs[self.next_idx])

            def __cmp__(self, other):
                if self.area < other.area:
                    return -1
                elif self.area == other.area:
                    return 0
                else:
                    return 1

            def _str__(self):
                return str(self.idx) + " area=" + str(self.area)

        dict = {}
        heap = []
        for i, group in enumerate(groups):
            t = triangle(group[0], group[1], group[2])
            dict[group[1]] = t
            heappush(heap, t)

        while float(len(heap) + 2) / len(latlngs) > threshold:
            try:
                t = heappop(heap)
                if (t.idx + 1) in dict:
                    dict[t.idx + 1].prev_idx = t.prev_idx
                    dict[t.idx + 1].update_area()
                if (t.idx - 1) in dict:
                    dict[t.idx - 1].next_idx = t.next_idx
                    dict[t.idx - 1].update_area()
                heapify(heap)
            except IndexError:
                break

        l = [t.idx for t in heap]
        l.sort()
        new_nids = [nodes[0].id]
        for idx in l:
            new_nids.append(nodes[idx].id)
        new_nids.append(nodes[-1].id)
        self.ways.get(way_id).nids = new_nids

    def split_streets(self):
        """
        Split ways into segments at intersections
        """
        # new_streets = Streets()
        for way in self.ways.get_list():
            intersection_nids = [nid for nid in way.nids if self.nodes.get(nid).is_intersection()]
            intersection_indices = [way.nids.index(nid) for nid in intersection_nids]
            if len(intersection_indices) > 0:
                # Do not split streets if (i) there is only one intersection node and it is the on the either end of the
                # street, or (ii) there are only two nodes and both of them are on the edge of the street.
                # Otherwise split the street!
                if len(intersection_indices) == 1 and (intersection_indices[0] == 0 or intersection_indices[0] == len(way.nids) - 1):
                    continue
                elif len(intersection_indices) == 2 and (intersection_indices[0] == 0 and intersection_indices[1] == len(way.nids) - 1):
                    continue
                elif len(intersection_indices) == 2 and (intersection_indices[1] == 0 and intersection_indices[0] == len(way.nids) - 1):
                    continue
                else:
                    prev_idx = 0
                    for idx in intersection_indices:
                        if idx != 0 and idx != len(way.nids):
                            new_nids = way.nids[prev_idx:idx + 1]
                            new_way = Street(None, new_nids, way.type)
                            # new_streets.add(new_way)
                            self.add_way(new_way)
                            prev_idx = idx
                    new_nids = way.nids[prev_idx:]
                    new_way = Street(None, new_nids, way.type)
                    # new_streets.add(new_way)
                    self.add_way(new_way)
                    self.remove_way(way.id)
        # self.ways = new_streets

    def update_ways(self):
        # Update the way_ids
        for node in self.nodes.get_list():
            # Now the minimum number of ways connected has to be 3 for the node to be an intersection
            node.way_ids = []
            node.min_intersection_cardinality = 3
        for street in self.ways.get_list():
            for nid in street.nids:
                self.nodes.get(nid).append_way(street.id)


def parse(filename):
    """
    Parse a OSM file
    """
    with open(filename, "rb") as osm:
        # Find element
        # http://stackoverflow.com/questions/222375/elementtree-xpath-select-element-based-on-attribute
        tree = ET.parse(osm)

        nodes_tree = tree.findall(".//node")
        ways_tree = tree.findall(".//way")
        bounds_elem = tree.find(".//bounds")
        bounds = [bounds_elem.get("minlat"), bounds_elem.get("minlon"), bounds_elem.get("maxlat"), bounds_elem.get("maxlon")]

    # Parse nodes and ways. Only read the ways that have the tags specified in valid_highways
    streets = Streets()
    street_nodes = Nodes()
    street_network = OSM(street_nodes, streets, bounds)
    for node in nodes_tree:
        mynode = Node(node.get("id"), node.get("lat"), node.get("lon"))
        street_network.add_node(mynode)

    valid_highways = {'primary', 'secondary', 'tertiary', 'residential'}
    for way in ways_tree:
        highway_tag = way.find(".//tag[@k='highway']")
        if highway_tag is not None and highway_tag.get("v") in valid_highways:
            node_elements = filter(lambda elem: elem.tag == "nd", list(way))
            nids = [node.get("ref") for node in node_elements]

            # Sort the nodes by longitude.
            if street_nodes.get(nids[0]).lng > street_nodes.get(nids[-1]).lng:
                nids = nids[::-1]

            street = Street(way.get("id"), nids)
            street_network.add_way(street)

    return street_network


def parse_intersections(nodes, ways):
    node_list = nodes.get_list()
    intersection_node_ids = [node.id for node in node_list if node.is_intersection()]
    ways.set_intersection_node_ids(intersection_node_ids)


if __name__ == "__main__":
    # filename = "../resources/SegmentedStreet_01.osm"
    filename = "../resources/ParallelLanes_01.osm"
    street_network = parse(filename)
    street_network.preprocess()
    street_network.parse_intersections()

    geojson = street_network.export(format='geojson')
    print geojson
<|MERGE_RESOLUTION|>--- conflicted
+++ resolved
@@ -318,13 +318,10 @@
         """
         streets = self.ways.get_list()
         street_polygons = []
-<<<<<<< HEAD
+
         distance_to_sidewalk = 0.00005
-
-=======
-        distance_to_sidewalk = 0.00003
         lines = []
->>>>>>> 77cb7dfb
+
         for street in streets:
             start_node_id = street.get_node_ids()[0]
             end_node_id = street.get_node_ids()[-1]
@@ -352,7 +349,7 @@
         polygon_combinations = combinations(street_polygons, 2)
         # Create a list for storing parallel pairs
         parallel_pairs = []
-<<<<<<< HEAD
+
         # All possible pairs are stored for debugging purposes
 
 
@@ -380,11 +377,8 @@
 
             angle_diff = ((pair[0].angle - pair[1].angle) + 360.) % 180.
             if pair[0].intersects(pair[1]) and (angle_diff < 10. or angle_diff>160.):
-=======
-        for pair in polygon_combinations:
-            angle_diff = ((pair[0].angle - pair[1].angle))
-            if pair[0].intersects(pair[1]) and angle_diff < 10. and angle_diff > -10.:
->>>>>>> 77cb7dfb
+
+
                 # If the polygon intersects, and they have a kind of similar angle, and they don't share a node,
                 # then they should be merged together.
                 parallel_pairs.append((street_polygons.index(pair[0]), street_polygons.index(pair[1])))
