from sqlalchemy import create_engine, Column, Integer, String, Float
from sqlalchemy.orm import sessionmaker
from sqlalchemy.ext.declarative import declarative_base
from geoalchemy2 import Geometry
from geoalchemy2.shape import *
from shapely.geometry import LineString, mapping, Point
import shapely.wkb as wkb
import json
import os
import pprint as pp
import numpy as np

Base = declarative_base()


class DB(object):

<<<<<<< HEAD
    def __init__(self):
        # Interacting with PostGIS using Python
        # http://gis.stackexchange.com/questions/147240/how-to-efficiently-use-a-postgres-db-with-python
        # http://geoalchemy-2.readthedocs.org/en/latest/orm_tutorial.html
        with file("../.settings") as f:
=======
    def __init__(self, setting_file="../.settings"):
        """Interacting with PostGIS using Python
        http://gis.stackexchange.com/questions/147240/how-to-efficiently-use-a-postgres-db-with-python
        http://geoalchemy-2.readthedocs.org/en/latest/orm_tutorial.html
        """
        with file(setting_file) as f:
>>>>>>> 8508b555
            j = json.loads(f.read())

            if "username" in j:
                user_name = j["username"]
            else:
                user_name = "root"

            if "password" in j:
                password = j["password"]
            else:
                password = ""

            if "database" in j:
                database_name = j["database"]
            else:
                database_name = "routing"

        self.engine = create_engine('postgresql://%s@localhost/%s' % (user_name, database_name), echo=True)
        Session = sessionmaker(bind=self.engine)
        self.session = Session()

<<<<<<< HEAD
    def example(self):
=======
    def example2(self):
        """Example
        """
>>>>>>> 8508b555
        query = self.session.query(WaysTable)
        feature_collection = {
            "type": "FeatureCollection",
            "features": []
        }

        for item in query:
            linestring = mapping(LineString(wkb.loads(str(item.wkb_geometry), hex=True)))
            feature = {
                "type": "Feature",
                "geometry": linestring,
                "properties": {}
            }
            feature_collection["features"].append(feature)
        return json.dumps(feature_collection)

    def example_select(self):
        """
        Example

        :return:
        """
        query = self.session.query(SidewalkEdgesTable)
        for item in query:
            print item

    def example_insert(self):
        """
        Example

        http://geoalchemy-2.readthedocs.org/en/latest/core_tutorial.html

        :return:
        """
        filename = os.path.relpath("../../resources", os.path.dirname(__file__)) + "/SmallMap_04_Sidewalks.geojson"
        with open(filename) as f:
            geojson = json.loads(f.read())

        table = SidewalkEdgesTable().__table__
        conn = self.engine.connect()
        for feature in geojson["features"]:
            # print pp.pprint(feature)
            coordinates = feature["geometry"]["coordinates"]
            properties = feature["properties"]

            geom = from_shape(LineString(coordinates), srid=4326)
            way_id = int(np.uint32(properties["id"]))  # [Issue X] I've just realized functions in pgrouting assume 32bit int, which kind of sucks. Hacking it for now with np.uint32
            osm_ways = str(properties["osm_ways"])
            cost = float(properties["cost"])
            reverse_cost = float(properties["reverse_cost"])
            user = properties["user"]
            x1 = float(properties["x1"])
            y1 = float(properties["y1"])
            x2 = float(properties["x2"])
            y2 = float(properties["y2"])
            way_type = properties["type"]
            source = int(np.uint32(properties["source"]))
            target = int(np.uint32(properties["target"]))

            ins = table.insert().values(geom=geom,
                                        way_id=way_id,
                                        osm_ways=osm_ways,
                                        cost=cost,
                                        reverse_cost=reverse_cost,
                                        user=user,
                                        x1=x1,
                                        y1=y1,
                                        x2=x2,
                                        y2=y2,
                                        way_type=way_type,
                                        source=source,
                                        target=target)

            conn.execute(ins)


class WaysTable(Base):
    __tablename__ = "ogrgeojson"
    ogc_fid = Column(Integer, primary_key=True)
    wkb_geometry = Column(Geometry("LINESTRING"))
    stroke = Column(String)
    type = Column(String)
    id = Column(String)
    user = Column(String)

class SidewalkEdgesTable(Base):
    __tablename__ = "sidewalk_edges"
    sidewalk_edge_id = Column(Integer, primary_key=True, autoincrement=True, name="sidewalk_edge_id")
    way_id = Column(Integer, name="way_id")
    geom = Column(Geometry("LineString", srid=4326), name="geom")
    osm_ways = Column(String, name="osm_ways")
    cost = Column(Float, name="cost")
    reverse_cost = Column(Float, name="reverse_cost")
    user = Column(String, name="user")
    x1 = Column(Float, name="x1")
    y1 = Column(Float, name="y1")
    x2 = Column(Float, name="x2")
    y2 = Column(Float, name="y2")
    way_type = Column(String, name="way_type")
    source = Column(Integer, name="source")
    target = Column(Integer, name="target")

if __name__ == "__main__":
    setting_file = os.path.relpath("../../", os.path.dirname(__file__)) + "/.settings"
    db = DB(setting_file)
    print db.example_insert()<|MERGE_RESOLUTION|>--- conflicted
+++ resolved
@@ -15,20 +15,14 @@
 
 class DB(object):
 
-<<<<<<< HEAD
-    def __init__(self):
-        # Interacting with PostGIS using Python
-        # http://gis.stackexchange.com/questions/147240/how-to-efficiently-use-a-postgres-db-with-python
-        # http://geoalchemy-2.readthedocs.org/en/latest/orm_tutorial.html
-        with file("../.settings") as f:
-=======
+
     def __init__(self, setting_file="../.settings"):
         """Interacting with PostGIS using Python
         http://gis.stackexchange.com/questions/147240/how-to-efficiently-use-a-postgres-db-with-python
         http://geoalchemy-2.readthedocs.org/en/latest/orm_tutorial.html
         """
         with file(setting_file) as f:
->>>>>>> 8508b555
+
             j = json.loads(f.read())
 
             if "username" in j:
@@ -50,13 +44,11 @@
         Session = sessionmaker(bind=self.engine)
         self.session = Session()
 
-<<<<<<< HEAD
-    def example(self):
-=======
+
     def example2(self):
         """Example
         """
->>>>>>> 8508b555
+
         query = self.session.query(WaysTable)
         feature_collection = {
             "type": "FeatureCollection",
@@ -160,6 +152,7 @@
     target = Column(Integer, name="target")
 
 if __name__ == "__main__":
+
     setting_file = os.path.relpath("../../", os.path.dirname(__file__)) + "/.settings"
     db = DB(setting_file)
-    print db.example_insert()+    print db.example_insert()
